--- conflicted
+++ resolved
@@ -1,16 +1,3 @@
-<<<<<<< HEAD
-module Hash = struct
-
-  let digest = function
-    | `SHA256 ->
-      fun s ->
-        Cstruct.to_bytes s
-        |> Sodium.Hash.Bytes.Sha256.digest
-        |> Sodium.Hash.Bytes.Sha256.of_hash
-        |> Cstruct.of_bytes
-    | `SHA3_KEC -> fun _ -> failwith "sha3_kec not implemented"
-    | `SHA3_KEC512 -> fun _ -> failwith "sha3_kec512 not implemented"
-=======
 module Xor = struct (* from digestif *)
   module Nat =
   struct
@@ -90,26 +77,8 @@
   end
 
 end
->>>>>>> 602b52b0
 
-end
 
-<<<<<<< HEAD
-
-(* type blake2b_ctx
- *
- * let blake2b_init ?(size=64) () =
- *   Obj.magic ("Nocrypto.blake2b_init not implemented")
- *
- * let blake2b_update (ctx,_) input =
- *   failwith ("Nocrypto.blake2b_update not implemented")
- *
- * let blake2b_final (ctx, hash) =
- *   Obj.magic ("Nocrypto.blake2b_final not implemented")
- *
- * let blake2b input =
- *   failwith ("Nocrypto.blake2b not implemented") *)
-=======
 module Hash = struct
   
   type hash = Digestif.kind
@@ -193,5 +162,4 @@
     let module H = (val (module_of h)) in
     H.digest
 
-end
->>>>>>> 602b52b0
+end