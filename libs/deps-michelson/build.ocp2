(**************************************************************************)
(*                                                                        *)
(*    Copyright (c) 2017       .                                          *)
(*    Fabrice Le Fessant, OCamlPro SAS <fabrice@lefessant.net>            *)
(*                                                                        *)
(*    All rights reserved. No warranty, explicit or implicit, provided.   *)
(*                                                                        *)
(**************************************************************************)

(* This part of the library is made to create a minimal set of dependencies
to be able to run code that was directly extracted from Tezos *)

<<<<<<< HEAD
=======
function pp_js(file) {
    return file,
           { pp =  ["camlp4o"; "%{js_of_ocaml-camlp4_SRC_DIR}%/pa_js.cma"]};
}

>>>>>>> 602b52b0
OCaml.library("ocplib-fake-lwt",
   ocaml + {
     files = [
       "utils.ml";
       "lwt.ml";
       "lwt_list.ml";
       "lwt_mutex.ml";
       "lwt_stream.ml";
       "lwt_io.ml";
     ];
   });
<<<<<<< HEAD
=======

if( with_tezos ) {

if( for_javascript ) {
>>>>>>> 602b52b0

OCaml.library("zarith", ocaml + {
     files = [
       "z.ml";
     ];
     requires = [
       "nums";
   ];
});

if( for_javascript ) {

OCaml.library("michelson-deps", ocaml + {
     files = [
       "utils.ml";
<<<<<<< HEAD
       "z.ml";
       "nocrypto.ml";
     ];
     requires = [
       "nums";
       "lwt";
       "cstruct";
       "uutf";
       "ocplib-ezjsonm-js";
       "ocp-libsodium-js";
     ];
});

} else {

OCaml.library("michelson-deps", ocaml + {
     files = [

        "utils.ml"; 
=======
       "nocrypto.ml";
       pp_js("js/blake2.ml");
       "hacl.ml";
     ];
     requires = [
       "zarith";
       "lwt";
       (* "cstruct"; *)
       "bigstring";
       "uutf";
       "ocplib-ezjsonm-js";
       "ocp-libsodium-js";
       "js_of_ocaml";
       "hex";
       "digestif.ocaml";
   ];
});

} else {

OCaml.library("michelson-deps", ocaml + {
     files = [
       "utils.ml";

       "blake2b-ref.c";    (* from BLAKE/BLAKE *)
       "blake2b-stubs.c";
       "blake2.ml";
>>>>>>> 602b52b0
(*
        "lwt.ml";
        "lwt_list.ml";
        "lwt_mutex.ml";
        "lwt_stream.ml";
        "lwt_io.ml";
*)
        "RPC.ml";
        "tezos_misc.ml";
        "updater.ml";
        "hacl.ml";
     ];
     requires = [
       "zarith";
<<<<<<< HEAD
       "cstruct";
       "lwt";
       "nocrypto";
=======
       (* "cstruct"; *)
       "bigstring";
       "lwt";
       "digestif.ocaml";
>>>>>>> 602b52b0
       "sodium";
       "ezjsonm";
     ];
});

}
}<|MERGE_RESOLUTION|>--- conflicted
+++ resolved
@@ -10,14 +10,11 @@
 (* This part of the library is made to create a minimal set of dependencies
 to be able to run code that was directly extracted from Tezos *)
 
-<<<<<<< HEAD
-=======
 function pp_js(file) {
     return file,
            { pp =  ["camlp4o"; "%{js_of_ocaml-camlp4_SRC_DIR}%/pa_js.cma"]};
 }
 
->>>>>>> 602b52b0
 OCaml.library("ocplib-fake-lwt",
    ocaml + {
      files = [
@@ -29,13 +26,10 @@
        "lwt_io.ml";
      ];
    });
-<<<<<<< HEAD
-=======
 
 if( with_tezos ) {
 
 if( for_javascript ) {
->>>>>>> 602b52b0
 
 OCaml.library("zarith", ocaml + {
      files = [
@@ -46,32 +40,9 @@
    ];
 });
 
-if( for_javascript ) {
-
 OCaml.library("michelson-deps", ocaml + {
      files = [
        "utils.ml";
-<<<<<<< HEAD
-       "z.ml";
-       "nocrypto.ml";
-     ];
-     requires = [
-       "nums";
-       "lwt";
-       "cstruct";
-       "uutf";
-       "ocplib-ezjsonm-js";
-       "ocp-libsodium-js";
-     ];
-});
-
-} else {
-
-OCaml.library("michelson-deps", ocaml + {
-     files = [
-
-        "utils.ml"; 
-=======
        "nocrypto.ml";
        pp_js("js/blake2.ml");
        "hacl.ml";
@@ -99,7 +70,6 @@
        "blake2b-ref.c";    (* from BLAKE/BLAKE *)
        "blake2b-stubs.c";
        "blake2.ml";
->>>>>>> 602b52b0
 (*
         "lwt.ml";
         "lwt_list.ml";
@@ -114,16 +84,10 @@
      ];
      requires = [
        "zarith";
-<<<<<<< HEAD
-       "cstruct";
-       "lwt";
-       "nocrypto";
-=======
        (* "cstruct"; *)
        "bigstring";
        "lwt";
        "digestif.ocaml";
->>>>>>> 602b52b0
        "sodium";
        "ezjsonm";
      ];
