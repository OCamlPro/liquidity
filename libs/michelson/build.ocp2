(**************************************************************************)
(*                                                                        *)
(*    Copyright (c) 2017       .                                          *)
(*    Fabrice Le Fessant, OCamlPro SAS <fabrice@lefessant.net>            *)
(*                                                                        *)
(*    All rights reserved. No warranty, explicit or implicit, provided.   *)
(*                                                                        *)
(**************************************************************************)

(* Most of this code is from Tezos, so we use include files and a submodule *)

if( with_tezos ) {

ocaml.debug = true;

compflags = [ "-bin-annot"; "-g"; "-thread"; "-short-paths"; "-safe-string";
                "-w"; "+27-30-40"; ];

tezos_dir = "../../tezos/src/";

(* Some functions to declare Tezos dependencies created by including source
  files with #include *)
function pp_tezos(file){
  return file, { more_deps = [ tezos_dir + file ] };
}

function pp_proto_client(file){
  return file, { more_deps = [ tezos_dir + "proto_002_PsYLVpVv/lib_client/" + file ] };
}

function pp_stdlib(file){
  return file, { more_deps = [ tezos_dir + "lib_stdlib/" + file ] };
}

function pp_base(file){
  return file, { more_deps = [ tezos_dir + "lib_base/" + file ] };
}

function pp_crypto(file){
  return file, { more_deps = [ tezos_dir + "lib_crypto/" + file ] };
}

function from_tezos(file){
  return tezos_dir + file;
}


OCaml.library("michelson",
  ocaml + {
     bytelink = [ "-custom" ];
     pp = [ "ocp-pp" ];
<<<<<<< HEAD
     files = [
        pp_minutils("compare.ml");
        pp_minutils("mBytes.ml");
        pp_minutils("hex_encode.ml");
        pp_minutils("data_encoding.ml");
        pp_utils("error_monad_sig.ml");
        pp_utils("error_monad.ml");
     ];
     requires = [
              "michelson-deps";
              "ocplib-json-typed.bson"; (* data_encoding *)
              "ocplib-endian";     (* data_encoding *)
              "ocplib-endian.bigstring";
              "calendar";
     ];
   });

OCaml.library("micheline", ocaml + {
     bytelink = [ "-custom" ];
     pp = [ "ocp-pp" ];
     files = [
        pp_micheline("micheline.ml");
        pp_micheline("micheline_parser.ml");
        pp_micheline("micheline_printer.ml");
     ];
     requires = [
              "michelson-deps";
              "michelson-base";
              "ocplib-json-typed.bson"; (* data_encoding *)
              "ocplib-endian";     (* data_encoding *)
              "calendar";

     ];
   });
     
OCaml.library("michelson", ocaml + {
     bytelink = [ "-custom" ];
     pp = [ "ocp-pp" ];
     files = [

        "data_encoding_ezjsonm.ml";
        pp_utils("cli_entries.ml");
        pp_utils("time.ml");
        pp_utils("base58.ml");
        pp_utils("hash.ml");
=======
     files = OCaml.pack("Michelson_Tezos", [
        from_tezos("lib_stdlib/compare.ml");
        from_tezos("lib_stdlib/option.ml");
        from_tezos("lib_stdlib/mBytes.ml");
        from_tezos("lib_stdlib/tzList.ml");
        from_tezos("lib_stdlib/tzString.ml");
        from_tezos("lib_stdlib/utils.ml");
        from_tezos("lib_stdlib/binary_stream.ml");
        from_tezos("lib_data_encoding/binary_size.ml");
        from_tezos("lib_data_encoding/encoding.ml");
        from_tezos("lib_data_encoding/binary_error.ml");
        from_tezos("lib_data_encoding/binary_length.ml");
        from_tezos("lib_data_encoding/binary_reader.ml");
        from_tezos("lib_data_encoding/binary_writer.ml");
        from_tezos("lib_data_encoding/binary_stream_reader.ml");
        from_tezos("lib_data_encoding/json.ml");
        from_tezos("lib_data_encoding/bson.ml");
        from_tezos("lib_data_encoding/binary_schema.ml");
        from_tezos("lib_data_encoding/binary_description.ml");
        from_tezos("lib_data_encoding/data_encoding.ml");
        from_tezos("lib_stdlib/tag.ml");
        from_tezos("lib_stdlib/logging.ml");
        from_tezos("lib_stdlib/lwt_utils.ml");
        from_tezos("lib_stdlib/lwt_canceler.ml");
        from_tezos("lib_error_monad/error_monad_sig.ml");
        from_tezos("lib_error_monad/error_monad.ml");
        from_tezos("lib_micheline/micheline.ml");
        from_tezos("lib_micheline/micheline_parser.ml");
        from_tezos("lib_micheline/micheline_printer.ml");
        "tezos_micheline.ml";
        "data_encoding_ezjsonm.ml";
        from_tezos("lib_crypto/base58.ml");
        pp_crypto("blake2B.ml");
>>>>>>> 602b52b0
        "ed25519.ml";
        "tezos_crypto.ml";
        pp_crypto("operation_hash.ml");
        pp_proto_client("michelson_v1_macros.ml");
     ]);
     requires = [
              "michelson-deps";
<<<<<<< HEAD
              "micheline";
              "ocplib-json-typed.bson"; (* data_encoding *)
              "ocplib-endian";     (* data_encoding *)
              "ocplib-endian.bigstring";
=======
              "ocplib-json-typed";
              "ocplib-json-typed-bson"; (* data_encoding *)
              "ocplib-endian";     (* data_encoding *)
              "ocplib-endian.bigstring";
              "bigstring";
>>>>>>> 602b52b0
              "calendar";
              "hex";
     ];
   });

}
<|MERGE_RESOLUTION|>--- conflicted
+++ resolved
@@ -49,53 +49,6 @@
   ocaml + {
      bytelink = [ "-custom" ];
      pp = [ "ocp-pp" ];
-<<<<<<< HEAD
-     files = [
-        pp_minutils("compare.ml");
-        pp_minutils("mBytes.ml");
-        pp_minutils("hex_encode.ml");
-        pp_minutils("data_encoding.ml");
-        pp_utils("error_monad_sig.ml");
-        pp_utils("error_monad.ml");
-     ];
-     requires = [
-              "michelson-deps";
-              "ocplib-json-typed.bson"; (* data_encoding *)
-              "ocplib-endian";     (* data_encoding *)
-              "ocplib-endian.bigstring";
-              "calendar";
-     ];
-   });
-
-OCaml.library("micheline", ocaml + {
-     bytelink = [ "-custom" ];
-     pp = [ "ocp-pp" ];
-     files = [
-        pp_micheline("micheline.ml");
-        pp_micheline("micheline_parser.ml");
-        pp_micheline("micheline_printer.ml");
-     ];
-     requires = [
-              "michelson-deps";
-              "michelson-base";
-              "ocplib-json-typed.bson"; (* data_encoding *)
-              "ocplib-endian";     (* data_encoding *)
-              "calendar";
-
-     ];
-   });
-     
-OCaml.library("michelson", ocaml + {
-     bytelink = [ "-custom" ];
-     pp = [ "ocp-pp" ];
-     files = [
-
-        "data_encoding_ezjsonm.ml";
-        pp_utils("cli_entries.ml");
-        pp_utils("time.ml");
-        pp_utils("base58.ml");
-        pp_utils("hash.ml");
-=======
      files = OCaml.pack("Michelson_Tezos", [
         from_tezos("lib_stdlib/compare.ml");
         from_tezos("lib_stdlib/option.ml");
@@ -129,7 +82,6 @@
         "data_encoding_ezjsonm.ml";
         from_tezos("lib_crypto/base58.ml");
         pp_crypto("blake2B.ml");
->>>>>>> 602b52b0
         "ed25519.ml";
         "tezos_crypto.ml";
         pp_crypto("operation_hash.ml");
@@ -137,18 +89,11 @@
      ]);
      requires = [
               "michelson-deps";
-<<<<<<< HEAD
-              "micheline";
-              "ocplib-json-typed.bson"; (* data_encoding *)
-              "ocplib-endian";     (* data_encoding *)
-              "ocplib-endian.bigstring";
-=======
               "ocplib-json-typed";
               "ocplib-json-typed-bson"; (* data_encoding *)
               "ocplib-endian";     (* data_encoding *)
               "ocplib-endian.bigstring";
               "bigstring";
->>>>>>> 602b52b0
               "calendar";
               "hex";
      ];
