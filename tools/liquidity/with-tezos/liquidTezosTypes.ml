(**************************************************************************)
(*                                                                        *)
(*    Copyright (c) 2017       .                                          *)
(*    Fabrice Le Fessant, OCamlPro SAS <fabrice@lefessant.net>            *)
(*                                                                        *)
(*    All rights reserved. No warranty, explicit or implicit, provided.   *)
(*                                                                        *)
(**************************************************************************)
open LiquidTypes
open Michelson_Tezos

type expr = string Micheline.canonical
type contract = expr list

type env = {
  filename : string;
  loc_table : location IntMap.t;
  type_annots : (datatype, string) Hashtbl.t;
  mutable annoted : bool;
}

let empty_env filename = {
  filename;
  loc_table = IntMap.empty;
<<<<<<< HEAD
  annoted = false;
}


=======
  type_annots = Hashtbl.create 17;
  annoted = false;
}

>>>>>>> 602b52b0
type json = Data_encoding.json<|MERGE_RESOLUTION|>--- conflicted
+++ resolved
@@ -22,15 +22,8 @@
 let empty_env filename = {
   filename;
   loc_table = IntMap.empty;
-<<<<<<< HEAD
-  annoted = false;
-}
-
-
-=======
   type_annots = Hashtbl.create 17;
   annoted = false;
 }
 
->>>>>>> 602b52b0
 type json = Data_encoding.json