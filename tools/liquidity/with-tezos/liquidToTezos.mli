--- conflicted
+++ resolved
@@ -7,32 +7,18 @@
 (*                                                                        *)
 (**************************************************************************)
 
-<<<<<<< HEAD
-val convert_contract :
-  expand:bool -> LiquidTypes.noloc_michelson_contract ->
-  LiquidTezosTypes.contract
-=======
 
 type loc_table = (int * (LiquidTypes.location * string option)) list
 
 val convert_contract :
   expand:bool -> LiquidTypes.loc_michelson_contract ->
   LiquidTezosTypes.contract * loc_table
->>>>>>> 602b52b0
 val convert_const : LiquidTypes.const -> LiquidTezosTypes.expr
 
 val line_of_contract : LiquidTezosTypes.contract -> string
 val string_of_contract : LiquidTezosTypes.contract -> string
 val json_of_contract : LiquidTezosTypes.contract -> string
 val contract_of_json : string -> LiquidTezosTypes.contract
-<<<<<<< HEAD
-val json_of_const : LiquidTezosTypes.expr -> string
-val const_of_json : string -> LiquidTezosTypes.expr
-val const_of_ezjson : LiquidTezosTypes.json -> LiquidTezosTypes.expr
-
-
-val read_tezos_file : string -> LiquidTezosTypes.contract * LiquidTezosTypes.env
-=======
 val contract_of_ezjson : LiquidTezosTypes.json -> LiquidTezosTypes.contract
 val json_of_const : LiquidTezosTypes.expr -> string
 val const_of_json : string -> LiquidTezosTypes.expr
@@ -41,7 +27,6 @@
 
 val read_tezos_file : string -> LiquidTezosTypes.contract * LiquidTezosTypes.env
 val read_tezos_json : string -> LiquidTezosTypes.contract * LiquidTezosTypes.env
->>>>>>> 602b52b0
 
 val arg_list : bool ref ->
          (Arg.key * Arg.spec * Arg.doc) list