--- conflicted
+++ resolved
@@ -13,11 +13,8 @@
 
 let convert_const_type loc_table string ty =
     failwith "mini version cannot decompile"
-<<<<<<< HEAD
-=======
 let convert_const_notype loc_table string =
     failwith "mini version cannot decompile"
->>>>>>> 602b52b0
 let convert_contract loc_table string =
     failwith "mini version cannot decompile"
 let contract_of_string filename string =
