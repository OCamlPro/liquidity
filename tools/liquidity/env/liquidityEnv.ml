(**************************************************************************)
(*                                                                        *)
(*    Copyright (c) 2017       .                                          *)
(*    Fabrice Le Fessant, OCamlPro SAS <fabrice@lefessant.net>            *)
(*                                                                        *)
(*    All rights reserved. No warranty, explicit or implicit, provided.   *)
(*                                                                        *)
(**************************************************************************)

(* This module is completely unsafe: it can only by used to execute a
file that has been correctly typechecked by the `liquidity`
typechecker.  *)

type failure = Failure : 'a -> failure
exception Fail of failure

type integer =
  Int of Z.t
| Tez of Z.t
| Timestamp of Z.t
type timestamp = integer
type tez = integer
type nat = integer
type bytes = string

type key = Key of string
type key_hash = Key_hash of string
type signature = Signature of string
type 'a contract = Contract of string
type address = Address of string
type operation

module Signature : sig
  val of_string : string -> signature
end = struct
  let of_string s = Signature s
end

module Key : sig
  val of_string : string -> key
  end = struct
  let of_string s = Key s
end

module Key_hash : sig
  val of_string : string -> key_hash
  end = struct
  let of_string s = Key_hash s
end

module Address : sig
  val of_string : string -> address
  end = struct
  let of_string s = Address s
end

module Tez : sig

  val of_string : string -> tez

  end = struct

  let of_string s =
    let (tezzies, centiles) =
      try
        let pos = String.index s '.' in
        let tezzies = String.sub s 0 pos in
        let len = String.length s in
        let centiles = "0" ^ String.sub s (pos+1) (len-pos-1) in
        Z.of_string tezzies, Z.of_string centiles
      with Not_found ->
        Z.of_string s, Z.of_int 0
    in
    Tez (Z.add (Z.mul (Z.of_int 100) tezzies) centiles)

end

module Int : sig

  val of_string : string -> integer

end = struct

  let of_string n = Int (Z.of_string n)

end

module Timestamp : sig
  val of_string : string -> timestamp
end = struct
  let of_string time = assert false
end

module Current : sig

  val amount : unit -> tez
  val fail : unit -> 'a
  val failwith : 'a -> 'b
  val time : unit -> timestamp
  val balance : unit -> tez
  val gas : unit -> tez (* NOT TESTED *)
  val contract : unit -> 'a contract (* unsafe, NOT IMPLEMENTED !! *)
  val source : unit -> address (* NOT TESTED *)

end = struct

  let amount () = Tez (Z.of_int 100)
  let failwith (type a) (x:a) = raise (Fail (Failure x))
  let fail () = failwith ()
  let time () = Timestamp (Z.of_float (Unix.gettimeofday ()))
  let balance () = assert false (* TODO *)
  let gas () = assert false
  let contract () = assert false
  let source () = assert false
end


let z_of_int = function
    Tez n -> n
  | Int n -> n
  | Timestamp n -> n

module Array : sig
  val get : 'a -> integer -> 'b
  val set : 'a -> integer -> 'b -> 'a

end = struct (* Arrays are for tuples, not typable in OCaml *)

  let get t n =
    let n = z_of_int n in
    let n = Z.to_int n in
    Obj.magic (Obj.field (Obj.magic  t) n)

  let set t n x =
    let n = z_of_int n in
    let n = Z.to_int n in
    let t = Obj.repr t in
    let t = Obj.dup t in
    Obj.set_field t n (Obj.repr x);
    Obj.magic t

end

module String = struct
  include String
  let length s = Int (Z.of_int (length s))
  let size = length
  let sub start len s =
    try
      let start, len =
        match start, len with
        | Int start, Int len -> Z.to_int start, Z.to_int len
        | _ -> assert false in
      Some (sub s start len)
    with _ -> None
  let slice = sub
  let concat = concat ""
end

module Bytes = struct
  include Bytes
  let length s = Int (Z.of_int (length s))
  let size = length
  let sub start len s =
    try
      let start, len =
        match start, len with
        | Int start, Int len -> Z.to_int start, Z.to_int len
        | _ -> assert false in
      Some (sub s start len)
    with _ -> None
  let slice = sub
  let concat = concat empty
end

module Map : sig

  type ('key, 'value) map

  val empty : unit -> ('key,'value) map
  val make : ('key * 'value) list -> ('key, 'value) map
  val reduce : ( ('key * 'value) * 'acc -> 'acc) ->
               ('key,'value) map -> 'acc -> 'acc
  val fold : ( ('key * 'value) * 'acc -> 'acc) ->
               ('key,'value) map -> 'acc -> 'acc
  val iter : ( ('key * 'value) -> unit) -> ('key,'value) map -> unit

  val map : ( 'key * 'value -> 'res) ->
               ('key,'value) map ->
               ('key,'res) map

  val find : 'key -> ('key, 'value) map -> 'value option

  val update : 'key -> 'value option  -> ('key, 'value) map ->
               ('key, 'value) map

  val add : 'key -> 'value  -> ('key, 'value) map -> ('key, 'value) map
  val remove : 'key -> ('key, 'value) map -> ('key, 'value) map

  val mem : 'key -> ('key, 'value) map -> bool (* NOT TESTED *)
  val size : ('key, 'value) map -> nat
<<<<<<< HEAD
=======

  val map_fold :
    ( ('key * 'value) * 'acc -> 'res * 'acc) ->
    ('key,'value) map -> 'acc ->
    ('key,'res) map * 'acc
>>>>>>> 602b52b0

end = struct

  module ObjMap = Map.Make(struct
                            type t = Obj.t
                            let compare = compare
                            end)

  type ('key, 'value) map
  let empty _ = Obj.magic ObjMap.empty
  let make list =
    let map =
      List.fold_left (fun map (key,value) ->
          let key = Obj.repr key in
          let value = Obj.repr value in
          ObjMap.add key value map
        ) (empty 0) list
    in
    Obj.magic map

  let reduce f map acc =
    let f = (Obj.magic f : (Obj.t * 'value) * Obj.t -> Obj.t) in
    let acc = Obj.repr acc in
    let map = (Obj.magic map : 'value ObjMap.t) in
    let (acc : Obj.t) = ObjMap.fold (fun key value acc ->
                            f ( (key,value), acc )
                          ) map acc
    in
    Obj.magic acc

  let fold f map acc = reduce f map acc

  let iter f map =
    let f = (Obj.magic f : (Obj.t * 'value) -> unit) in
    let map = (Obj.magic map : 'value ObjMap.t) in
    ObjMap.iter (fun key value ->
        f ( (key,value) )
      ) map

  let map f map =
    let f = (Obj.magic f : Obj.t * 'value -> 'value) in
    let map = (Obj.magic map : 'value ObjMap.t) in
    let map = ObjMap.map (fun key value -> f (key,value)) map in
    Obj.magic map

  let find key map =
    try
      let key = Obj.repr key in
      let map = (Obj.magic map : 'value ObjMap.t) in
      Some (ObjMap.find key map)
    with Not_found -> None

  let update (key: 'key) (value: 'value option) (map: ('key, 'value) map) =
    let key = Obj.repr key in
    let map = (Obj.magic map : 'value ObjMap.t) in
    let map = match value with
      | Some value ->
        ObjMap.add key value map
      | None ->
        ObjMap.remove key map
    in
    Obj.magic map

  let add (key: 'key) (value: 'value) (map: ('key, 'value) map) =
    let key = Obj.repr key in
    let map = (Obj.magic map : 'value ObjMap.t) in
    let map = ObjMap.add key value map in
    Obj.magic map

  let remove (key: 'key) (map: ('key, 'value) map) =
    let key = Obj.repr key in
    let map = (Obj.magic map : 'value ObjMap.t) in
    let map = ObjMap.remove key map in
    Obj.magic map

  let mem (key: 'key) (map: ('key, 'value) map) =
    let key = Obj.repr key in
    let map = (Obj.magic map : 'value ObjMap.t) in
    ObjMap.mem key map

  let size map = Int (Z.of_int (ObjMap.cardinal (Obj.magic map)))
<<<<<<< HEAD
=======

  let map_fold f map acc =
    fold (fun ((k, v), (map, acc)) ->
        let v', acc = f ((k, v), acc) in
        add k v' map, acc
      ) map (empty, acc)
>>>>>>> 602b52b0

end

module BigMap = Map

include Array (* Remove ? *)


type ('key,'value) map = ('key,'value) Map.map
type ('key,'value) big_map = ('key,'value) map

module Set : sig

  type 'key set
  val empty : unit -> 'key set
  val make : 'key list -> 'key set
  val update : 'key -> bool -> 'key set -> 'key set
  val add : 'key -> 'key set -> 'key set
  val remove : 'key -> 'key set -> 'key set
  val mem : 'key -> 'key set -> bool
  val reduce : ( 'key * 'acc -> 'acc) -> 'key set -> 'acc -> 'acc
  val fold : ( 'key * 'acc -> 'acc) -> 'key set -> 'acc -> 'acc
  val iter : ( 'key -> unit) -> 'key set -> unit
  val map : ('key -> 'res) -> 'key set -> 'res set
  val size : 'key set -> nat
<<<<<<< HEAD
=======
  val map_fold :
    ( 'key * 'acc -> 'res * 'acc) ->
    'key set -> 'acc ->
    'res set * 'acc
>>>>>>> 602b52b0

end = struct

  module ObjSet = Set.Make(struct
                            type t = Obj.t
                            let compare = compare
                            end)

  type 'key set

  let empty _ = Obj.magic ObjSet.empty
  let make list =
    let set =
      List.fold_left (fun set key ->
          let key = Obj.repr key in
          ObjSet.add key set
        ) (empty 0) list
    in
    Obj.magic set
  let update key bool set =
    let key = Obj.repr key in
    let set = (Obj.magic set : ObjSet.t) in
    let set =
      if bool then
        ObjSet.add key set
      else
        ObjSet.remove key set
    in
    Obj.magic set
  let add key set =
    let key = Obj.repr key in
    let set = (Obj.magic set : ObjSet.t) in
    let set = ObjSet.add key set in
    Obj.magic set
  let remove key set =
    let key = Obj.repr key in
    let set = (Obj.magic set : ObjSet.t) in
    let set = ObjSet.remove key set in
    Obj.magic set
  let mem key set =
    let key = Obj.repr key in
    let set = (Obj.magic set : ObjSet.t) in
    ObjSet.mem key set

  let reduce f set acc =
    let f = (Obj.magic f : Obj.t * Obj.t -> Obj.t) in
    let acc = Obj.repr acc in
    let set = (Obj.magic set : ObjSet.t) in
    let (acc : Obj.t) = ObjSet.fold (fun key acc ->
                            f (key, acc )
                          ) set acc
    in
    Obj.magic acc

  let fold f set acc = reduce f set acc

  let map f set =  (* TODO, NOT TESTED *)
    let f = (Obj.magic f : Obj.t -> Obj.t) in
    let set = (Obj.magic set : ObjSet.t) in
    let set = ObjSet.map (fun x -> f x) set in
    Obj.magic set

  let iter f set =  (* TODO, NOT TESTED *)
    let f = (Obj.magic f : Obj.t -> unit) in
    let set = (Obj.magic set : ObjSet.t) in
    ObjSet.iter (fun x -> f x) set

  let size set = Int (Z.of_int (ObjSet.cardinal (Obj.magic set)))
<<<<<<< HEAD
=======

  let map_fold f set acc =
    fold (fun (v, (set, acc)) ->
        let v', acc = f (v, acc) in
        add v' set, acc
      ) set (empty, acc)
>>>>>>> 602b52b0

end

type 'key set = 'key Set.set

module Arith : sig

  val (+) : integer -> integer -> integer
  val (-) : integer -> integer -> integer
  val ( * ) : integer -> integer -> integer
  val ( / ) : integer -> integer -> (integer * integer) option
  val (~-) : integer -> integer
  val lnot : integer -> integer
  val (land) : integer -> integer -> integer
  val (lor) : integer -> integer -> integer
  val (lxor) : integer -> integer -> integer
  val (lsl) : integer -> integer -> integer
  val (lsr) : integer -> integer -> integer
  val xor : bool -> bool -> bool

  val int : integer -> integer
  val abs : integer -> integer
  val is_nat : integer -> integer option

end = struct

  let (+) = Z.add
  let (+) x y =
    match x,y with
    | Timestamp x, Int y
    | Int x, Timestamp y
      -> Timestamp (x + y)
    | Tez x, Tez y -> Tez (x+y)
    | Int x, Int y -> Int (x+y)
    | Tez _, (Int _|Timestamp _)
      | (Int _ | Timestamp _), Tez _
    | Timestamp _, Timestamp _
      -> assert false


  let (-) = Z.sub
  let (-) x y =
    match x,y with
    | Timestamp x, Timestamp y -> Int (x - y)
    | Timestamp x, Int y
      -> Timestamp (x - y)
    | Tez x, Tez y -> Tez (x-y)
    | Int x, Int y -> Int (x-y)
    | Tez _, (Int _|Timestamp _)
      | (Int _ | Timestamp _), Tez _
    | Int _, Timestamp _
      -> assert false

  let (~-) = Z.neg
  let (~-) x =
    match x with
    | Int x -> Int (- x)
    | Tez _ | Timestamp _ -> assert false

  let xor x y = (x || y) && not (x && y)

  let lnot = Z.lognot
  let lnot x =
    match x with
    | Int x -> Int (lnot x)
    | Tez _ | Timestamp _
      -> assert false

  let (land) = Z.(land)
  let (land) x y =
    match x,y with
    | Int x, Int y -> Int (x land y)
    | (Tez _ | Timestamp _| Int _), (Tez _ | Timestamp _ | Int _)
      -> assert false

  let (lor) = Z.(lor)
  let (lor) x y =
    match x,y with
    | Int x, Int y -> Int (x lor y)
    | (Tez _ | Timestamp _| Int _), (Tez _ | Timestamp _ | Int _)
      -> assert false

  let (lxor) = Z.(lxor)
  let (lxor) x y =
    match x,y with
    | Int x, Int y -> Int (x lxor y)
    | (Tez _ | Timestamp _| Int _), (Tez _ | Timestamp _ | Int _)
      -> assert false

  let (lsl) x y =
    match x,y with
    | Int x, Int y -> Int (Z.shift_left x (Z.to_int y))
    | (Tez _ | Timestamp _| Int _), (Tez _ | Timestamp _ | Int _)
      -> assert false

  let (lsr) x y =
    match x,y with
    | Int x, Int y -> Int (Z.shift_right x (Z.to_int y))
    | (Tez _ | Timestamp _| Int _), (Tez _ | Timestamp _ | Int _)
      -> assert false

  let ediv x y =
    try
      let (q, r) = Z.ediv_rem x y in
      Some (q, r)
    with _ -> None

  let (/) x y =
    try
      let (q, r) =
        let x = z_of_int x in
        let y = z_of_int y in
        Z.ediv_rem x y in
      Some (match x,y with
              Tez _, Tez _ -> Int q, Tez r
            | Tez _, Int _ -> Tez q, Tez r
            | Int _, Int _ -> Int q, Int r
            | Int _, Tez _
              | Int _, Timestamp _
              | Tez _, Timestamp _
              | Timestamp _, Tez _
              | Timestamp _, Int _
              | Timestamp _, Timestamp _
                                 -> assert false
           )
    with _ -> None

  let ( * ) = Z.mul
  let ( * ) x y =
    match x,y with
    | Tez x, Int y
    | Int x, Tez y -> Tez (x * y)
    | Int x, Int y -> Int (x * y)
      | Tez _, Tez _
        | Int _, Timestamp _
      | Tez _, Timestamp _
      | Timestamp _, Tez _
      | Timestamp _, Int _
      | Timestamp _, Timestamp _
      -> assert false

  let int x = x

  let abs = function Int x -> Int (Z.abs x)
                   | Tez _
                   | Timestamp _ -> assert false

  let is_nat = function
    | Int x when Z.geq x Z.zero -> Some (Int x)
    | Int x -> None
    | Tez _
    | Timestamp _ -> assert false

end

let (@) = (^)

include Arith

module Lambda : sig
  val pipe : 'a -> ('a -> 'b) -> 'b
end = struct
  let pipe x f = f x
end

module Loop : sig
  val loop : ('a -> bool * 'a) -> 'a -> 'a
end = struct
  let rec loop f x =
    let (bool, ret) = f x in
    if bool then loop f ret
    else ret
end

module Contract : sig

  val of_string : string -> 'a contract
  val self : unit -> 'a contract
  val call : 'arg contract -> tez -> 'arg -> operation

  val manager : 'a -> 'b
  val create : key_hash -> key_hash option ->
               bool -> bool -> tez ->
              'b -> ( 'a  -> 'b -> (operation list * 'b) ) ->
               operation * 'a contract
end = struct

  let self () = Contract ""
  let of_string s = Contract s
  let call contract amount arg = assert false (* TODO *)
  let manager _contract = assert false (* TODO *)
  let create _manager _delegate
             _delegatable _spendable _amount
             _storage _f = assert false (* TODO *)
end

type ('a,'b) variant = Left of 'a | Right of 'b

module List : sig

  val reduce : ('a * 'b -> 'b) -> 'a list -> 'b -> 'b
  val fold : ('a * 'b -> 'b) -> 'a list -> 'b -> 'b
  val iter : ('a -> unit) -> 'a list -> unit
  val map : ('a -> 'b) -> 'a list -> 'b list
  val rev : 'a list -> 'a list
  val size : 'a list -> nat
<<<<<<< HEAD
=======
  val map_fold :
    ( 'key * 'acc -> 'res * 'acc) ->
    'key list -> 'acc ->
    'res list * 'acc
>>>>>>> 602b52b0

end = struct

  let rec reduce f list b =
    match list with
    | [] -> b
    | a :: list ->
       reduce f list (f (a,b))

  let fold f list b = reduce f list b

  let iter = List.iter
  let map = List.map
  let rev = List.rev
  let size list = Int (Z.of_int (List.length list))

  let map_fold f list acc =
    let list, acc =
      fold (fun (v, (list, acc)) ->
        let v', acc = f (v, acc) in
        v' :: list, acc
        ) list ([], acc) in
    rev list, acc

end

module Account : sig
  val create : key_hash -> key_hash option ->
               bool -> tez -> operation * unit contract
  val default : key_hash -> unit contract
end = struct
  let create key key_opt _spendable _amount = assert false (* TODO NOT TESTED *)
  let default _key = assert false (* TODO *)
end

module Crypto : sig
  val hash : 'a -> string
  val hash_key : key -> key_hash
  val check : key -> signature -> string -> bool
end = struct
  let hash _ = assert false (*TODO *)
  let hash_key _ = assert false (*TODO *)
  let check _key _sig _hash = assert false (* TODO *)
end

type int = integer<|MERGE_RESOLUTION|>--- conflicted
+++ resolved
@@ -199,14 +199,11 @@
 
   val mem : 'key -> ('key, 'value) map -> bool (* NOT TESTED *)
   val size : ('key, 'value) map -> nat
-<<<<<<< HEAD
-=======
 
   val map_fold :
     ( ('key * 'value) * 'acc -> 'res * 'acc) ->
     ('key,'value) map -> 'acc ->
     ('key,'res) map * 'acc
->>>>>>> 602b52b0
 
 end = struct
 
@@ -288,15 +285,12 @@
     ObjMap.mem key map
 
   let size map = Int (Z.of_int (ObjMap.cardinal (Obj.magic map)))
-<<<<<<< HEAD
-=======
 
   let map_fold f map acc =
     fold (fun ((k, v), (map, acc)) ->
         let v', acc = f ((k, v), acc) in
         add k v' map, acc
       ) map (empty, acc)
->>>>>>> 602b52b0
 
 end
 
@@ -322,13 +316,10 @@
   val iter : ( 'key -> unit) -> 'key set -> unit
   val map : ('key -> 'res) -> 'key set -> 'res set
   val size : 'key set -> nat
-<<<<<<< HEAD
-=======
   val map_fold :
     ( 'key * 'acc -> 'res * 'acc) ->
     'key set -> 'acc ->
     'res set * 'acc
->>>>>>> 602b52b0
 
 end = struct
 
@@ -397,15 +388,12 @@
     ObjSet.iter (fun x -> f x) set
 
   let size set = Int (Z.of_int (ObjSet.cardinal (Obj.magic set)))
-<<<<<<< HEAD
-=======
 
   let map_fold f set acc =
     fold (fun (v, (set, acc)) ->
         let v', acc = f (v, acc) in
         add v' set, acc
       ) set (empty, acc)
->>>>>>> 602b52b0
 
 end
 
@@ -612,13 +600,10 @@
   val map : ('a -> 'b) -> 'a list -> 'b list
   val rev : 'a list -> 'a list
   val size : 'a list -> nat
-<<<<<<< HEAD
-=======
   val map_fold :
     ( 'key * 'acc -> 'res * 'acc) ->
     'key list -> 'acc ->
     'res list * 'acc
->>>>>>> 602b52b0
 
 end = struct
 
