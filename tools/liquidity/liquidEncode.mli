--- conflicted
+++ resolved
@@ -15,12 +15,6 @@
   ?annot:bool -> ?decompiling:bool -> env -> typed_contract ->
   encoded_contract * encoded_exp StringMap.t
 
-<<<<<<< HEAD
-val encode_code : env -> syntax_contract -> typed_exp -> encoded_exp
-
-val encode_const : env -> syntax_contract -> const -> const
-=======
 val encode_code : typecheck_env -> typed_exp -> encoded_exp
 
-val encode_const : env -> contract_sig -> const -> const
->>>>>>> 602b52b0
+val encode_const : env -> contract_sig -> const -> const