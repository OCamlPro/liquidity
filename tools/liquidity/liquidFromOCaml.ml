(**************************************************************************)
(*                                                                        *)
(*    Copyright (c) 2017       .                                          *)
(*    Fabrice Le Fessant, OCamlPro SAS <fabrice@lefessant.net>            *)
(*                                                                        *)
(*    All rights reserved. No warranty, explicit or implicit, provided.   *)
(*                                                                        *)
(**************************************************************************)

(* We use '\231' as suffix for integers and floats to encode the "tz"
    suffix.  *)

open LiquidTypes
open LiquidOCamlParser

let () =
  LiquidOCamlLexer.define_keywords
 [
    "and", AND;
    "as", AS;
    "assert", ASSERT;
    "begin", BEGIN;
    (*    "class", CLASS; *)
    (*    "constraint", CONSTRAINT; *)
    "do", DO;
    "done", DONE;
    "downto", DOWNTO;
    "else", ELSE;
    "end", END;
    (* "exception", EXCEPTION; *)
    (* "external", EXTERNAL; *)
    "false", FALSE;
    "for", FOR;
    "fun", FUN;
    "function", FUNCTION;
    (* "functor", FUNCTOR; *)
    "if", IF;
    "in", IN;
    (* "include", INCLUDE; *)
    (* "inherit", INHERIT; *)
    (* "initializer", INITIALIZER; *)
    (* "lazy", LAZY; *)
    "let", LET;
    "match", MATCH;
    (* "method", METHOD; *)
    (* "module", MODULE; *)
    (* "mutable", MUTABLE; *)
    (* "new", NEW; *)
    (* "nonrec", NONREC; *)
    (* "object", OBJECT; *)
    "of", OF;
    (* "open", OPEN; *)
    "or", OR;
    (*  "parser", PARSER; *)
    (* "private", PRIVATE; *)
    "rec", REC;
    (* "sig", SIG; *)
    (* "struct", STRUCT; *)
    "then", THEN;
    "to", TO;
    "true", TRUE;
    (* "try", TRY; *)
    "type", TYPE;
    (* "val", VAL; *)
    (* "virtual", VIRTUAL; *)

    (* "when", WHEN; *)
    "while", WHILE;
    "with", WITH;

    "lor", INFIXOP3("lor"); (* Should be INFIXOP2 *)
    "lxor", INFIXOP3("lxor"); (* Should be INFIXOP2 *)
    "mod", INFIXOP3("mod");
    "land", INFIXOP3("land");
    "lsl", INFIXOP4("lsl");
    "lsr", INFIXOP4("lsr");
    "xor", INFIXOP3("xor"); (* Should be INFIXOP2 *)
    "asr", INFIXOP4("asr")
]

let ident_counter = ref 0

(* The minimal version of liquidity files that are accepted by this compiler *)
let minimal_version = 0.3

(* The maximal version of liquidity files that are accepted by this compiler *)
<<<<<<< HEAD
let maximal_version = 0.14
=======
let maximal_version = 0.36
>>>>>>> 602b52b0


open Asttypes
open Longident
open Parsetree
open LiquidTypes

let loc_of_loc loc =
  let open Lexing in
  {
    loc_file =
      loc.Location.loc_start.pos_fname;
    loc_pos = Some (
        (loc.Location.loc_start.pos_lnum,
         loc.Location.loc_start.pos_cnum - loc.Location.loc_start.pos_bol),
        (loc.Location.loc_end.pos_lnum,
         loc.Location.loc_end.pos_cnum - loc.Location.loc_end.pos_bol)
      )
  }


let ppf = Format.err_formatter

let default_args = [
    "storage", Tunit;
    "parameter", Tunit;
  ]

let error_loc loc msg =
  let loc = loc_of_loc loc in
  LiquidLoc.raise_error ~loc "Unexpected syntax: %s%!" msg

let error_version loc msg =
  let loc = loc_of_loc loc in
  LiquidLoc.raise_error ~loc "version mismatch %s%!" msg

let unbound_type loc ty =
  let loc = loc_of_loc loc in
  LiquidLoc.raise_error ~loc "Unbound type %S%!" ty

let error_arg loc arg =
  let loc = loc_of_loc loc in
  LiquidLoc.raise_error ~loc "Unexpected argument %S%!" arg

let todo_loc loc msg =
  let loc = loc_of_loc loc in
  LiquidLoc.raise_error ~loc "Syntax %S not yet implemented%!" msg

let rec translate_type env ?expected typ =
  match typ with
  | { ptyp_desc = Ptyp_constr ({ txt = Lident "unit" }, []) } -> Tunit
  | { ptyp_desc = Ptyp_constr ({ txt = Lident "bool" }, []) } -> Tbool
  | { ptyp_desc = Ptyp_constr ({ txt = Lident "int" }, []) } -> Tint
  | { ptyp_desc = Ptyp_constr ({ txt = Lident "nat" }, []) } -> Tnat
  | { ptyp_desc = Ptyp_constr ({ txt = Lident "tez" }, []) } -> Ttez
  | { ptyp_desc = Ptyp_constr ({ txt = Lident "string" }, []) } -> Tstring
  | { ptyp_desc = Ptyp_constr ({ txt = Lident "bytes" }, []) } -> Tbytes
  | { ptyp_desc = Ptyp_constr ({ txt = Lident "timestamp" }, []) } -> Ttimestamp
  | { ptyp_desc = Ptyp_constr ({ txt = Lident "key" }, []) } -> Tkey
  | { ptyp_desc = Ptyp_constr ({ txt = Lident "key_hash" }, []) } -> Tkey_hash
  | { ptyp_desc = Ptyp_constr ({ txt = Lident "signature" }, []) } -> Tsignature
  | { ptyp_desc = Ptyp_constr ({ txt = Lident "operation" }, []) } -> Toperation
  | { ptyp_desc = Ptyp_constr ({ txt = Lident "address" }, []) } -> Taddress

  | { ptyp_desc = Ptyp_constr ({ txt = Lident "option" }, [param_type]) } ->
    let expected = match expected with
      | Some (Toption ty) -> Some ty
      | _ -> None
    in
    Toption (translate_type env ?expected param_type)
  | { ptyp_desc = Ptyp_constr ({ txt = Lident "list" }, [param_type]) } ->
    let expected = match expected with
      | Some (Tlist ty) -> Some ty
      | _ -> None
    in
    Tlist (translate_type env ?expected param_type)
  | { ptyp_desc = Ptyp_constr ({ txt = Lident "set" }, [param_type]);
      ptyp_loc } ->
    let expected = match expected with
      | Some (Tset ty) -> Some ty
      | _ -> None
    in
    let elt_type = translate_type env ?expected param_type in
    if not @@ comparable_type elt_type then
      error_loc ptyp_loc @@ Printf.sprintf
        "type %S is not comparable, it cannot be used as element of a set"
        (LiquidPrinter.Liquid.string_of_type elt_type);
    Tset elt_type

  | { ptyp_desc = Ptyp_constr ({ txt = Lident "contract" },
                               [parameter_type]) } ->
    let expected = match expected with
      | Some (Tcontract ty) -> Some ty
      | _ -> None
    in
    Tcontract (translate_type env ?expected:expected parameter_type)
  | { ptyp_desc = Ptyp_constr ({ txt = Lident "variant" },
                               [left_type; right_type]) } ->
    let expected1, expected2 = match expected with
      | Some (Tor (ty1, ty2)) -> Some ty1, Some ty2
      | _ -> None, None
    in
    Tor (translate_type env ?expected:expected1 left_type,
         translate_type env ?expected:expected2 right_type)

  | { ptyp_desc = Ptyp_constr ({ txt = Lident "map" },
                               [key_type; val_type]);
      ptyp_loc } ->
    let expected1, expected2 = match expected with
      | Some (Tmap (ty1, ty2)) -> Some ty1, Some ty2
      | _ -> None, None
    in
    let key_type = translate_type env ?expected:expected1 key_type in
    if not @@ comparable_type key_type then
      error_loc ptyp_loc @@ Printf.sprintf
        "type %S is not comparable, it cannot be used as key in a map"
        (LiquidPrinter.Liquid.string_of_type key_type);
    let val_type = translate_type env ?expected:expected2 val_type in
    Tmap (key_type, val_type)

  | { ptyp_desc = Ptyp_constr ({ txt = Lident "big_map" },
                               [key_type; val_type]);
      ptyp_loc } ->
    let expected1, expected2 = match expected with
      | Some (Tbigmap (ty1, ty2)) -> Some ty1, Some ty2
      | _ -> None, None
    in
    let key_type = translate_type env ?expected:expected1 key_type in
    if not @@ comparable_type key_type then
      error_loc ptyp_loc @@ Printf.sprintf
        "type %S is not comparable, it cannot be used as key in a big map"
        (LiquidPrinter.Liquid.string_of_type key_type);
    let val_type = translate_type env ?expected:expected2 val_type in
    Tbigmap (key_type, val_type)

  | { ptyp_desc = Ptyp_arrow (_, parameter_type, return_type) } ->
    let expected = match expected with
      | Some (Tcontract ty) -> Some ty
      | _ -> None
    in
    Tlambda (translate_type env ?expected:expected parameter_type,
             translate_type env return_type)

  | { ptyp_desc = Ptyp_tuple types } ->
    let expecteds = match expected with
      | Some (Ttuple tys) when List.length types = List.length tys ->
        List.map (fun ty -> Some ty) tys
      | _ -> List.map (fun _ -> None) types
    in
    Ttuple (List.map2 (fun ty expected -> translate_type env ?expected ty)
              types expecteds)

  | { ptyp_desc = Ptyp_constr ({ txt = Lident ty_name }, []) } ->
     begin
       try StringMap.find ty_name env.types
       with Not_found ->
         unbound_type typ.ptyp_loc ty_name
     end

  | { ptyp_desc = Ptyp_any; ptyp_loc } ->
    begin match expected with
      | Some ty -> ty
      | None -> error_loc ptyp_loc "cannot infer type"
    end

  | { ptyp_loc } -> error_loc ptyp_loc "in type"


exception NotAConstant

(* Translate an expression, expecting a constant. Fails with [NotAConstant]
 if the expression is not a constant. *)

let rec translate_const env exp =
  match exp with
  | { pexp_desc = Pexp_construct ( { txt = Lident "()" }, None ) } ->
     CUnit, Some Tunit
  | { pexp_desc = Pexp_construct ( { txt = Lident "true" }, None ) } ->
     CBool true, Some Tbool
  | { pexp_desc = Pexp_construct ( { txt = Lident "false" }, None ) } ->
     CBool false, Some Tbool
  | { pexp_desc = Pexp_construct ( { txt = Lident "None" }, None ) } ->
     CNone, None
  | { pexp_desc = Pexp_constant (Pconst_integer (s,None)) } ->
     CInt (LiquidPrinter.integer_of_liq s), Some Tint
  | { pexp_desc = Pexp_constant (Pconst_integer (s, Some 'p')) } ->
     CNat (LiquidPrinter.integer_of_liq s), Some Tnat

  | { pexp_desc = Pexp_constant (Pconst_integer (s, Some '\231')) } ->
     CTez (LiquidPrinter.tez_of_liq s), Some Ttez
  | { pexp_desc = Pexp_constant (Pconst_float (s, Some '\231')) } ->
     CTez (LiquidPrinter.tez_of_liq s), Some Ttez

  (* Timestamps *)
  | { pexp_desc = Pexp_constant (Pconst_integer (s, Some '\232')) } ->
     CTimestamp (ISO8601.of_string s), Some Ttimestamp

  (* Key_hash *)
  | { pexp_desc = Pexp_constant (Pconst_integer (s, Some '\233')) } ->
     CKey_hash s, Some Tkey_hash

  (* Address *)
  | { pexp_desc = Pexp_constant (Pconst_integer (s, Some '\236')) } ->
     CAddress s, Some Taddress

  (* Key *)
  | { pexp_desc = Pexp_constant (Pconst_integer (s, Some '\234')) } ->
     CKey s, Some Tkey

  (* Signature *)
  | { pexp_desc = Pexp_constant (Pconst_integer (s, Some '\235')) } ->
     CSignature s, Some Tsignature
<<<<<<< HEAD
=======

  (* Bytes *)
  | { pexp_desc = Pexp_constant (Pconst_integer (s, Some '\237')) } ->
     CBytes s, Some Tbytes
>>>>>>> 602b52b0

  | { pexp_desc = Pexp_constant (Pconst_string (s, None)) } ->
     CString s, Some Tstring

  | { pexp_desc = Pexp_tuple exps } ->
     let csts, tys = List.split (List.map (translate_const env) exps) in
     let tys =
       try
         Some (Ttuple (List.map (function
                                 | None -> raise Exit
                                 | Some ty -> ty) tys))
       with Exit -> None
     in
     CTuple csts, tys

  | { pexp_desc = Pexp_construct (
                      { txt = Lident "[]" }, None) } ->
     CList [], None

  | { pexp_desc = Pexp_construct (
                      { txt = Lident "::" },
                      Some { pexp_desc = Pexp_tuple [head; tail] }) } ->
     let head, head_ty = translate_const env head in
     let tail, tail_ty = translate_const env tail in
     begin
       match tail with
       | CList tail ->
          let cst = CList (head :: tail) in
          let ty =
            match head_ty, tail_ty with
            | Some head_ty, Some (Tlist tail_ty) ->
               if head_ty <> tail_ty then
                 error_loc exp.pexp_loc "inconsistent types in list";
               Some (Tlist head_ty)
            | Some head_ty, None ->
               Some (Tlist head_ty)
            | _ ->
               error_loc exp.pexp_loc "inconsistent types in list"
          in
          cst, ty
       | _ ->
          error_loc exp.pexp_loc "inconsistent types in list"
     end

  | { pexp_desc = Pexp_construct ({ txt = Lident "Map" }, None) } ->
     CMap [], None

  | { pexp_desc = Pexp_construct ({ txt = Lident "BigMap" }, None) } ->
     CBigMap [], None

  | { pexp_desc = Pexp_construct (
      { txt = Lident ("Map" | "BigMap" as map_kind) },
      Some pair_list) } ->
     let pair_list = translate_list pair_list in
     let pair_list = List.map translate_pair pair_list in
     let pair_list = List.map (fun (e1,e2) ->
                         let cst1, ty1 = translate_const env e1 in
                         let cst2, ty2 = translate_const env e2 in
                         (cst1, cst2), (ty1, ty2)
                       ) pair_list in
     let pair_list = List.sort compare pair_list in
     let csts, tys = List.split pair_list in
     let tys = match tys with
       | (Some ty1, Some ty2) :: tail ->

          List.iter (function
                       (Some ty1', Some ty2') when ty1' = ty1 && ty2' = ty2
                                                   -> ()
                     | _ -> error_loc exp.pexp_loc
                              "inconsistent map types"
                    )
                     tail;
          begin match map_kind with
            | "Map" -> Some (Tmap (ty1, ty2))
            | "BigMap" -> Some (Tbigmap (ty1, ty2))
            | _ -> assert false
          end
       | _ -> None
     in
     begin match map_kind with
       | "Map" -> CMap csts, tys
       | "BigMap" -> CBigMap csts, tys
       | _ -> assert false
     end

  | { pexp_desc = Pexp_construct (
                      { txt = Lident "Set" }, None) } ->
     CSet [], None

  | { pexp_desc = Pexp_construct (
                      { txt = Lident "Set" }, Some pair_list) } ->
     let list = translate_list pair_list in
     let list = List.map (fun e1 ->
                    let cst1, ty1 = translate_const env e1 in
                    cst1, ty1
                  ) list in
     let list = List.sort compare list in
     let csts, tys = List.split list in
     let tys = match tys with
       | Some ty1 :: tail ->
          List.iter (function
                       Some ty1' when ty1' = ty1 -> ()
                     | _ -> error_loc exp.pexp_loc
                              "inconsistent set types"
                              )
                    tail;
          Some (Tset ty1)
       | _ -> None
     in
     CSet csts, tys


  | { pexp_desc = Pexp_construct (
                      { txt = Lident "Some" }, Some arg) } ->
     let arg, ty = translate_const env arg in
     let ty = match ty with
       | None -> None
       | Some ty -> Some (Toption ty)
     in
     CSome arg, ty

  | { pexp_desc = Pexp_construct (
                      { txt = Lident "Left" }, Some arg) } ->
    let arg, ty = translate_const env arg in
    let ty = match ty with
      | None -> None
      | Some ty -> Some (Tor (ty, Tunit (* dummy *)))
    in
    CLeft arg, ty

  | { pexp_desc = Pexp_construct (
                      { txt = Lident "Right" }, Some arg) } ->
    let arg, ty = translate_const env arg in
    let ty = match ty with
      | None -> None
      | Some ty -> Some (Tor (Tunit (* dummy *), ty))
    in
    CRight arg, ty

  | { pexp_desc = Pexp_construct ({ txt = Lident lid }, args) } ->
    begin
      try
        let ty_name, tya = StringMap.find lid env.constrs in
        let c =
          match args with
          | None -> CUnit
          | Some args ->
            let c, ty_opt = translate_const env args in
            let loc = loc_of_loc args.pexp_loc in
            LiquidCheck.check_const_type ~to_tez:LiquidPrinter.tez_of_liq
              loc tya c
            (* begin match ty_opt with
             *   | None -> ()
             *   | Some ty ->
             *     if ty <> tya then
             *       error_loc exp.pexp_loc
             *         ("wrong type for argument of constructor "^lid)
             * end;
             * c *)
        in
        let ty = StringMap.find ty_name env.types in
        CConstr (lid, c), Some ty
      with Not_found -> raise NotAConstant
    end

  | { pexp_desc = Pexp_record (lab_x_exp_list, None) } ->
    let lab_x_exp_list =
      List.map (function
            ({ txt = Lident label; loc }, exp) ->
            let loc = loc_of_loc exp.pexp_loc in
            let _, _, ty' = StringMap.find label env.labels in
            let c, ty_opt = translate_const env exp in
            (* begin match ty_opt with
             * | None -> ()
             * | Some ty ->
             *   if ty <> ty' then
             *     error_loc loc ("wrong type for label "^label)
             * end; *)
            let c =
              LiquidCheck.check_const_type ~to_tez:LiquidPrinter.tez_of_liq
                loc ty' c
            in
            label, c
          | ( { loc }, _) ->
            error_loc loc "label expected"
        ) lab_x_exp_list in
    let ty = match lab_x_exp_list with
      | [] -> error_loc exp.pexp_loc "empty record"
      | (label, _) :: _ ->
        try
          let ty_name, _, _ = StringMap.find label env.labels in
          StringMap.find ty_name env.types
        with Not_found -> error_loc exp.pexp_loc ("unknown label " ^ label)
    in
    CRecord lab_x_exp_list, Some ty

  | { pexp_desc = Pexp_constraint (cst, ty) } ->
     let cst, tyo = translate_const env cst in
     let ty = translate_type env ?expected:tyo ty in
     begin
       let loc = loc_of_loc exp.pexp_loc in
       match tyo with
       | None ->
          LiquidCheck.check_const_type ~to_tez:LiquidPrinter.tez_of_liq loc ty cst, Some ty
       | Some ty_infer ->
          LiquidCheck.check_const_type ~to_tez:LiquidPrinter.tez_of_liq loc ty cst, Some ty
     end

  | _ -> raise NotAConstant

and translate_list exp =
  match exp.pexp_desc with
  | Pexp_construct({ txt = Lident "[]" }, None) -> []

  | Pexp_construct({ txt = Lident "::" },
                   Some { pexp_desc = Pexp_tuple [e1; e2] }) ->
     e1 :: translate_list e2

  | _ -> error_loc exp.pexp_loc "list expected"

and translate_pair exp =
  match exp.pexp_desc with
  | Pexp_tuple [e1; e2] -> (e1, e2)
  | _ -> error_loc exp.pexp_loc "pair expected"


let mk desc = mk desc ()

let vars_info_pat env pat =
  let rec vars_info_pat_aux acc indexes = function
    | { ppat_desc = Ppat_constraint (pat, ty) } ->
      let acc, _ = vars_info_pat_aux acc indexes pat in
      acc, translate_type env ty

    | { ppat_desc = Ppat_var { txt = var; loc } } ->
      (var, loc_of_loc loc, indexes) :: acc, Tunit (* Dummy type value *)

    | { ppat_desc = Ppat_any; ppat_loc } ->
      ("_", loc_of_loc ppat_loc, indexes) :: acc, Tunit (* Dummy type value *)

    | { ppat_desc = Ppat_tuple pats } ->
      let _, acc, tys =
        List.fold_left (fun (i, acc, tys) pat ->
            let acc, ty = vars_info_pat_aux acc (i :: indexes) pat in
            i + 1, acc, ty :: tys
          ) (0, acc, []) pats
      in
      acc, Ttuple (List.rev tys)

    | { ppat_loc } ->
      error_loc ppat_loc "cannot deconstruct this pattern"
  in
  vars_info_pat_aux [] [] pat

let access_of_deconstruct var_name loc indexes =
  let a = mk (Var (var_name, loc, [])) in
  List.fold_right (fun i a ->
      mk (Apply (Prim_tuple_get, loc, [
          a;
          mk (Const (loc, Tnat, CNat (LiquidPrinter.integer_of_int i)))
        ]))
    ) indexes a

let deconstruct_pat env pat e =
  let vars_infos, ty = vars_info_pat env pat in
  match vars_infos with
  | [] -> assert false
  | [v, _loc, []] -> v, ty, e
  | _ ->
    let var_name =
      String.concat "_" ( "" :: (List.rev_map (fun (v,_,_) -> v) vars_infos)) in
    let e =
      List.fold_left (fun e (v, loc, indexes) ->
          let access = access_of_deconstruct var_name loc indexes in
          mk (Let (v, false, loc, access, e))
        ) e vars_infos
    in
    var_name, ty, e

let rec translate_code env exp =
  let loc = loc_of_loc exp.pexp_loc in
  let desc =
    match exp with
    | { pexp_desc = Pexp_ident ( { txt = Lident var } ) } ->
       Var (var, loc, [])
    | { pexp_desc = Pexp_ident ( { txt = Ldot(Lident m, var) } ) } ->
       Var (m ^ "." ^ var, loc, [])

    | { pexp_desc = Pexp_field (exp, { txt = Lident label }) } ->
       begin
         let e = translate_code env exp
         in
         match e.desc with
         | Var (name, loc, labels) ->
            Var (name, loc, labels @ [label])
         | _ -> error_loc exp.pexp_loc "variable expected"
       end
    | { pexp_desc = Pexp_setfield (exp, { txt = Lident label }, arg) } ->
       begin
         let e = translate_code env exp in
         let arg = translate_code env arg
         in
         match e.desc with
         | Var (name, loc, labels) ->
            SetVar (name, loc, labels @ [label], arg)
         | _ -> error_loc exp.pexp_loc "variable expected"
       end


    | { pexp_desc = Pexp_ifthenelse (e1, e2, None) } ->
       If (translate_code env e1,
           translate_code env e2,
           mk (Const (loc, Tunit, CUnit)))
    | { pexp_desc = Pexp_ifthenelse (e1, e2, Some e3) } ->
       If (translate_code env e1, translate_code env e2, translate_code env e3)
    | { pexp_desc =
          Pexp_apply (
            { pexp_desc = Pexp_ident
                  { txt = Ldot(Lident "Contract", "call") } },
            [
              Nolabel, contract_exp;
              Nolabel, tez_exp;
              Nolabel, arg_exp;
            ]) } ->
      Transfer (loc,
                translate_code env contract_exp,
                translate_code env tez_exp,
                translate_code env arg_exp)
    | { pexp_desc =
          Pexp_apply (
            { pexp_desc = Pexp_ident
                  { txt = Ldot(Lident "Contract", "create") } },
            [
              Nolabel, delegate_exp;
              Nolabel, manager_exp;
              Nolabel, delegatable_exp;
              Nolabel, spendable_exp;
              Nolabel, amout_exp;
              Nolabel, storage_exp;
              Nolabel,
              { pexp_desc =
                  Pexp_fun
                    (Nolabel, None,
                     { ppat_desc =
                         Ppat_constraint
                           ({ ppat_desc = Ppat_var { txt = "parameter" }},
                            param_type) },
                     { pexp_desc =
                         Pexp_fun
                           (Nolabel, None,
                            { ppat_desc =
                                Ppat_constraint
                                  ({ ppat_desc = Ppat_var { txt = "storage" }},
                                   storage_type) },
                            contract_body_exp
                           )}
                    )};
            ]) } ->
      CreateContract
        (loc,
         [translate_code env delegate_exp;
          translate_code env manager_exp;
          translate_code env delegatable_exp;
          translate_code env spendable_exp;
          translate_code env amout_exp;
          translate_code env storage_exp;
         ],
         {
           contract_sig = {
             parameter = translate_type env param_type;
             storage = translate_type env storage_type;
           };
           code = translate_code env contract_body_exp;
         })
    | { pexp_desc =
          Pexp_apply (
            { pexp_desc = Pexp_ident
                  { txt = Ldot(Lident "Contract", "create") } }, _);
        pexp_loc } ->
      error_loc pexp_loc
        "Wrong number or order of arguements for Contract.create.\n\
         Expected syntax is : Contract.create <delegate> <manager> \
         <delegatable> <spendable> <amount> <initial_storage> \
         (fun (parameter : <parameter_type>) (storage : <storage_type>) -> \
         <contract code>)"

    | { pexp_desc =
          Pexp_constraint (
            { pexp_desc =
                Pexp_apply (
                  { pexp_desc = Pexp_ident
                        { txt = Ldot(Lident "Contract", "at") } },
                  [
                    Nolabel, addr_exp;
                  ]) },
            pty) } ->

      let ty = match translate_type env pty with
        | Toption (Tcontract p) -> p
        | _ -> error_loc pty.ptyp_loc
                 "Contract.at type must be 'a contract option for some 'a"
      in
      ContractAt (loc, translate_code env addr_exp, ty)

    | { pexp_desc =
          Pexp_apply (
            { pexp_desc = Pexp_ident
                  { txt = Ldot(Lident "Contract", "at") } },
            [
              Nolabel, addr_exp;
            ]);
          pexp_loc } ->
      error_loc pexp_loc
        "Contract.at must be annotated by the resulting contract type (option)"

    | { pexp_desc =
          Pexp_constraint (
            { pexp_desc =
                Pexp_apply (
                  { pexp_desc = Pexp_ident
                        { txt = Ldot(Lident "Bytes", "unpack") } },
                  [
                    Nolabel, exp;
                  ]) },
            pty) } ->

      let ty = match translate_type env pty with
        | Toption p -> p
        | _ -> error_loc pty.ptyp_loc
                 "Bytes.unpack type must be 'a option for some 'a"
      in
      Unpack (loc, translate_code env exp, ty)

    | { pexp_desc =
          Pexp_apply (
            { pexp_desc = Pexp_ident
                  { txt = Ldot(Lident "Bytes", "unpack") } },
            [
              Nolabel, addr_exp;
            ]);
          pexp_loc } ->
      error_loc pexp_loc
        "Bytes.unpack must be annotated by the resulting type (option)"

    | { pexp_desc = Pexp_let (Nonrecursive, [ {
        pvb_pat = pat;
        pvb_expr = var_exp;
        pvb_attributes = attrs;
      } ], body) } ->
      let exp, body = translate_code env var_exp, translate_code env body in
      let var_name, _, body = deconstruct_pat env pat body in
      let inline = match attrs with
        | [ { txt = "inline"} , PStr [] ] -> true
        | _ -> false in
      Let (var_name, inline, loc_of_loc pat.ppat_loc, exp, body)

    | { pexp_desc = Pexp_sequence (exp1, exp2) } ->
       Seq (translate_code env exp1, translate_code env exp2)

    | { pexp_desc =
          Pexp_apply (
            { pexp_desc = Pexp_ident
                  ( { txt = (Lident "failwith"
                            | Ldot(Lident "Current", "failwith")) })},
            [
              Nolabel, err
            ]);
        pexp_loc
      } ->
      let err = translate_code env err in
      Failwith (err, loc_of_loc pexp_loc)

    | { pexp_desc =
          Pexp_apply (
              { pexp_desc = Pexp_ident ( { txt = Ldot(Lident "Loop",
                                                      "loop");
                                           loc } ) },
              [
                Nolabel, { pexp_desc =
                             Pexp_fun (Nolabel,None,
                                       pat,
                                       body
                         ) };
                Nolabel, arg
      ]) } ->
      let name, body =
        match pat.ppat_desc with
        | Ppat_var { txt = name } -> name, body
        | _ ->
          incr ident_counter;
          let name = Printf.sprintf "tmp#%d" !ident_counter in
          let body =
            { exp with
              pexp_desc =
                Pexp_let(Nonrecursive,
                         [{ pvb_pat = pat;
                            pvb_expr = { exp with
                                         pexp_desc = Pexp_ident(
                                             { txt = Lident name; loc })};
                            pvb_attributes = [];
                            pvb_loc = exp.pexp_loc;
                          }],
                         body) } in
          name, body
      in
      let body = translate_code env body in
      let arg = translate_code env arg in
      Loop (name, loc_of_loc exp.pexp_loc, body, arg)

    | { pexp_desc =
          Pexp_apply (
              { pexp_desc = Pexp_ident ( { txt = Ldot(Lident iter_coll,
                                                      "iter") } ) },
              [
                Nolabel, { pexp_desc = Pexp_fun (Nolabel,None, pat, body) };
                Nolabel, arg
              ]) } ->
       let body = translate_code env body in
       let arg = translate_code env arg in
       let var_name, _, body = deconstruct_pat env pat body in
       let prim = LiquidTypes.fold_primitive_of_string (iter_coll^".iter") in
       let acc = mk (Const (loc, Tunit, CUnit)) in
       Fold (prim, var_name, loc, body, arg, acc)

    | { pexp_desc =
          Pexp_apply (
              { pexp_desc = Pexp_ident ( { txt = Ldot(Lident iter_coll,
                                                      "fold") } ) },
              [ Nolabel, { pexp_desc = Pexp_fun (Nolabel,None, pat, body) };
                Nolabel, arg;
                Nolabel, acc;
              ]) } ->
       let arg = translate_code env arg in
       let acc = translate_code env acc in
       let body = translate_code env body in
       let var_name, _, body = deconstruct_pat env pat body in
       let prim = LiquidTypes.fold_primitive_of_string (iter_coll^".fold") in
       Fold (prim, var_name, loc, body, arg, acc)

    | { pexp_desc =
          Pexp_apply (
              { pexp_desc = Pexp_ident ( { txt = Ldot(Lident map_coll,
                                                      "map") } ) },
              [ Nolabel, { pexp_desc = Pexp_fun (Nolabel,None, pat, body) };
                Nolabel, arg;
              ]) } ->
       let arg = translate_code env arg in
       let body = translate_code env body in
       let var_name, _, body = deconstruct_pat env pat body in
       let prim = LiquidTypes.map_primitive_of_string (map_coll^".map") in
       Map (prim, var_name, loc, body, arg)

    | { pexp_desc =
          Pexp_apply (
              { pexp_desc = Pexp_ident ( { txt = Ldot(Lident map_fold_coll,
                                                      "map_fold") } ) },
              [ Nolabel, { pexp_desc = Pexp_fun (Nolabel,None, pat, body) };
                Nolabel, arg;
                Nolabel, acc;
              ]) } ->
       let arg = translate_code env arg in
       let acc = translate_code env acc in
       let body = translate_code env body in
       let var_name, _, body = deconstruct_pat env pat body in
       let prim = LiquidTypes.map_fold_primitive_of_string (map_fold_coll^".map_fold") in
       MapFold (prim, var_name, loc, body, arg, acc)

    | { pexp_desc =
          Pexp_apply (
            { pexp_desc = Pexp_ident ( { txt = Ldot(Lident iter_coll,
                                                    "iter");
                                         loc = vloc } ) },
            [
              Nolabel, f_exp;
              Nolabel, arg
            ]) } ->
      let f = translate_code env f_exp in
      let name = "_iter_arg" in
      let name_var = mk (Var(name, loc_of_loc vloc, [])) in
      let body =
        mk (Apply(Prim_exec, loc, [name_var; f])) in
      let arg = translate_code env arg in
      let prim = LiquidTypes.fold_primitive_of_string (iter_coll^".iter") in
      let acc = mk (Const (loc, Tunit, CUnit)) in
      Fold (prim, name, loc, body, arg, acc)

    | { pexp_desc =
          Pexp_apply (
            { pexp_desc = Pexp_ident ( { txt = Ldot(Lident iter_coll,
                                                    "fold");
                                         loc = vloc } ) },
            [
              Nolabel, f_exp;
              Nolabel, arg;
              Nolabel, acc;
            ]) } ->
      let f = translate_code env f_exp in
      let name = "_fold_arg" in
      let name_var = mk (Var(name, loc_of_loc vloc, [])) in
      let body =
        mk (Apply(Prim_exec, loc, [name_var; f])) in
      let arg = translate_code env arg in
      let acc = translate_code env acc in
      let prim = LiquidTypes.fold_primitive_of_string (iter_coll^".fold") in
      Fold (prim, name, loc, body, arg, acc)

    | { pexp_desc =
          Pexp_apply (
            { pexp_desc = Pexp_ident ( { txt = Ldot(Lident map_coll,
                                                    "map");
                                         loc = vloc } ) },
            [
              Nolabel, f_exp;
              Nolabel, arg;
            ]) } ->
      let f = translate_code env f_exp in
      let name = "_map_arg" in
      let name_var = mk (Var(name, loc_of_loc vloc, [])) in
      let body =
        mk (Apply(Prim_exec, loc, [name_var; f])) in
      let arg = translate_code env arg in
      let prim = LiquidTypes.map_primitive_of_string (map_coll^".map") in
      Map (prim, name, loc, body, arg)

    | { pexp_desc =
          Pexp_apply (
            { pexp_desc = Pexp_ident ( { txt = Ldot(Lident map_fold_coll,
                                                    "map_fold");
                                         loc = vloc } ) },
            [
              Nolabel, f_exp;
              Nolabel, arg;
              Nolabel, acc;
            ]) } ->
      let f = translate_code env f_exp in
      let name = "_map_fold_arg" in
      let name_var = mk (Var(name, loc_of_loc vloc, [])) in
      let body =
        mk (Apply(Prim_exec, loc, [name_var; f])) in
      let arg = translate_code env arg in
      let acc = translate_code env acc in
      let prim =
        LiquidTypes.map_fold_primitive_of_string (map_fold_coll^".map_fold") in
      MapFold (prim, name, loc, body, arg, acc)


    | { pexp_desc = Pexp_apply (exp, args) } ->
       let exp = translate_code env exp in
       Apply(Prim_unknown, loc, exp :: List.map (
                                         function (Nolabel, exp) ->
                                                  translate_code env exp
                                                | (_, { pexp_loc }) ->
                                                   error_loc pexp_loc "in arg"
                                       ) args)

    | { pexp_desc = Pexp_extension (
        { txt = "nat" },
        PStr [{ pstr_desc = Pstr_eval (
            { pexp_desc = Pexp_match (e, cases); pexp_loc },
            [])
          }]
      )} ->
      let e = translate_code env e in
      let cases = List.map (translate_case env) cases in
      begin
        match cases with
        | [ CConstr ("Plus", [p]), ifplus; CConstr ("Minus", [m]), ifminus ]
        | [ CConstr ("Minus", [m]), ifminus; CConstr ("Plus", [p]), ifplus ] ->
          MatchNat(e, loc_of_loc pexp_loc, p, ifplus, m, ifminus)
        | [ CConstr ("Plus", [p]), ifplus; CAny, ifminus ] ->
          MatchNat(e, loc_of_loc pexp_loc, p, ifplus, "_", ifminus)
        | [ CConstr ("Minus", [m]), ifminus; CAny, ifplus ] ->
          MatchNat(e, loc_of_loc pexp_loc, "_", ifplus, m, ifminus)
        | _ -> error_loc pexp_loc "match%nat patterns are Plus _, Minus _"
      end

    | { pexp_desc = Pexp_match (e, cases) } ->
       let e = translate_code env e in
       let cases = List.map (translate_case env) cases in
       begin
         match cases with
         | [ CConstr ("None", []), ifnone; CConstr ("Some", [arg]), ifsome ]
         | [ CConstr ("Some", [arg]), ifsome; CConstr ("None", []), ifnone ]
         | [ CConstr ("Some", [arg]), ifsome; CAny, ifnone ] ->
           MatchOption(e, loc, ifnone, arg, ifsome)
         | [ CConstr ("None", []), ifnone; CAny, ifsome ] ->
           MatchOption(e, loc, ifnone, "_", ifsome)

         | [ CConstr ("[]", []), ifnil; CConstr ("::", [head; tail]), ifcons ]
         | [ CConstr ("::", [head; tail]), ifcons; CConstr ("[]", []), ifnil ]
         | [ CConstr ("::", [head; tail]), ifcons; CAny, ifnil ] ->
           MatchList(e, loc, head, tail, ifcons, ifnil)
         | [ CConstr ("[]", []), ifnil; CAny, ifcons ] ->
           MatchList(e, loc, "_head", "_tail", ifcons, ifnil)

         | args ->
           MatchVariant(e, loc, args)
       end

    | { pexp_desc = Pexp_fun (Nolabel, None, pat, body_exp) } ->
       let body_exp = translate_code env body_exp in
       let arg_name, arg_type, body_exp = deconstruct_pat env pat body_exp in
       Lambda (arg_name, arg_type, loc, body_exp,
               Tunit) (* not yet inferred *)

    | { pexp_desc = Pexp_record (lab_x_exp_list, None) } ->
       let lab_x_exp_list =
         List.map (function
                     ({ txt = Lident label }, exp) ->
                     label, translate_code env exp
                   | ( { loc }, _) ->
                      error_loc loc "label expected"
                  ) lab_x_exp_list in
       Record (loc, lab_x_exp_list)

    | exp ->
       match translate_const env exp with
       | _, None -> error_loc exp.pexp_loc "constant needs a type annotation"
       | cst, Some ty -> Const (loc, ty, cst)
       | exception NotAConstant ->
          match exp with
          | { pexp_desc = Pexp_construct (
                              { txt = Lident "Some" }, Some args) } ->
             Apply(Prim_Some, loc, [translate_code env args])

          (* Ok, this is a very special case. We accept
not knowing the full type of the empty list because it will be infered
from the head element. We use unit for that type. *)
          | { pexp_desc =
                Pexp_construct (
                    { txt = Lident "::" },
                    Some { pexp_desc =
                             Pexp_tuple
                               [a;
                                { pexp_desc =
                                    Pexp_construct(
                                        { txt = Lident "[]" }, None) }]}) }
            ->
             Apply(Prim_Cons, loc,
                   [translate_code env a;
                    mk (Const (loc, Tunit, CList [])) (* XXX ? *)
                  ])

          | { pexp_desc = Pexp_construct (
                              { txt = Lident "::" },
                              Some { pexp_desc = Pexp_tuple [a;b]}) } ->
             Apply(Prim_Cons, loc,
                   [translate_code env a;
                    translate_code env b])




          | { pexp_desc = Pexp_construct (
                              { txt = Lident lid }, args) } ->
             begin
               try
                 let (_ty_name, _ty) = StringMap.find lid env.constrs in
                 Constructor( loc, Constr lid,
                              match args with
                              | None -> mk (Const (loc, Tunit, CUnit))
                              | Some arg -> translate_code env arg )
               with Not_found -> match lid with
                 | "Map" | "Set" | "BigMap" ->
                   error_loc exp.pexp_loc @@ Printf.sprintf
                     "constructor %s can only be used with a constant argument"
                     lid
                 | _ ->
                   error_loc exp.pexp_loc ("unknown constructor : " ^ lid)
             end

          | { pexp_desc =
                Pexp_constraint (
                    { pexp_desc =
                        Pexp_construct (
                          { txt = Lident "Left" }, args) },
                    pty
                  ) } ->
            let right_ty = match pty with
              | { ptyp_desc = Ptyp_constr (
                  { txt = Lident "variant" },
                  [ left_ty; right_ty ])} ->
                translate_type env right_ty
              | _ -> match translate_type env pty with
                | Tor (_, right_ty) -> right_ty
                | _ -> error_loc pty.ptyp_loc
                         "Type of Left must be a variant"
            in
            Constructor( loc,
                         Left right_ty,
                         match args with
                         | None -> mk (Const (loc, Tunit, CUnit))
                         | Some arg -> translate_code env arg )

          | { pexp_desc =
                Pexp_constraint (
                  { pexp_desc =
                      Pexp_construct (
                        { txt = Lident "Right" }, args) },
                  pty
                ) } ->
            let left_ty = match pty with
              | { ptyp_desc = Ptyp_constr (
                  { txt = Lident "variant" },
                  [ left_ty; right_ty ])} ->
                translate_type env left_ty
              | _ -> match translate_type env pty with
                | Tor (left_ty, _) -> left_ty
                | _ -> error_loc pty.ptyp_loc
                         "Type of Right must be a variant"
            in
            Constructor( loc,
                         Right left_ty,
                         match args with
                         | None -> mk (Const (loc, Tunit, CUnit))
                         | Some arg -> translate_code env arg )

          (* TODO *)
          | { pexp_desc = Pexp_tuple exps } ->
            let exps = List.map (translate_code env) exps in
            begin
              try
                let tys, csts = List.split (
                    List.map (
                      function
                      | { desc = Const (_loc, ty, cst) } -> (ty, cst)
                      | _ -> raise Exit
                    ) exps)
                in
                Const (loc, Ttuple tys, CTuple csts)
              with Exit ->
                Apply(Prim_tuple, loc_of_loc exp.pexp_loc, exps)
            end

          | { pexp_loc } ->
             error_loc pexp_loc
                       ("in expression " ^
                          LiquidOCamlPrinter.string_of_expression exp
                       (*    LiquidOCamlPrinter.exp_ast exp *)
                       )


  (*
    | { pexp_desc = Pexp_construct ({ txt = Lident id }, None) } ->
       todo_loc ("constructor " ^ id) exp.pexp_loc
   *)
  in
  mk desc

and translate_case env case =
  match case.pc_guard with
  | Some e  ->
     error_loc e.pexp_loc "when forbidden"
  | None ->
     let e = case.pc_rhs in
     let e = translate_code env e in
     match case.pc_lhs with
     | { ppat_desc = Ppat_any } ->
        (CAny, e)
     | { ppat_desc =
           Ppat_construct (
             { txt = Lident ("Some" | "::" | "Plus" | "Minus" as c) },
             None);
         ppat_loc }  ->
       error_loc ppat_loc
         (Printf.sprintf "Constructor %S takes arguments, was given 0" c)
     | { ppat_desc =
           Ppat_construct ( { txt = Lident ("None" | "[]" as c) }, Some _);
         ppat_loc }  ->
       error_loc ppat_loc (Printf.sprintf "Constructor %S takes no arguments" c)
     | { ppat_desc = Ppat_construct ( { txt = Lident name } , None) }  ->
        (CConstr (name, []), e)
     | { ppat_desc =
           Ppat_construct (
               { txt = Lident "::" } ,
               Some { ppat_desc = Ppat_tuple [ p1; p2 ]}
       ) }  ->
       (CConstr ("::", [var_of_pat p1; var_of_pat p2]), e)

     | { ppat_desc = Ppat_construct ({ txt = Lident name } , Some pat) }  ->
       let var_name, _, e = deconstruct_pat env pat e in
       (CConstr (name, [var_name]), e)

     | { ppat_loc } ->
        error_loc ppat_loc "bad pattern"

and var_of_pat = function
    | { ppat_desc = Ppat_var { txt = var } } -> var
    | { ppat_desc = Ppat_any } -> "_"
    | { ppat_desc = Ppat_construct _; ppat_loc } ->
      error_loc ppat_loc "cannot match deep"
    | { ppat_loc } ->
      error_loc ppat_loc "bad pattern"

let rec inline_funs exp = function
  | [] -> exp
  | (f_pvb, f_loc) :: funs ->
    let f_in_exp = {
      pexp_loc = f_loc;
      pexp_desc = Pexp_let (Nonrecursive, [f_pvb], exp);
      pexp_attributes = []; (* dummy value *)
    } in
    inline_funs f_in_exp funs


let rec translate_head env ext_funs head_exp args =
  match head_exp with
  | { pexp_desc =
        Pexp_fun (
            Nolabel, None,
            { ppat_desc =
                Ppat_constraint(
                    { ppat_desc =
                        Ppat_var { txt =
                                     ( "parameter"
                                     | "storage"
                                     ) as arg} },
                    arg_type)
            },
            head_exp) } ->
     translate_head env ext_funs head_exp
       ((arg, translate_type env arg_type) :: args)

  | { pexp_desc = Pexp_constraint (head_exp, return_type); pexp_loc } ->
    begin match translate_type env return_type with
      | Ttuple [ ret_ty; sto_ty ] ->
        let storage = List.assoc "storage" args in
        if sto_ty <> storage then
          error_loc pexp_loc
            "Second component of return type must be identical to storage type";
        if ret_ty <> Tlist Toperation then
          error_loc pexp_loc
            "First component of return type must be an operation list"
      | _ ->
        error_loc pexp_loc
          "return type must be a product of \"operation list\" \
           and the storage type"
    end;
    translate_head env ext_funs head_exp args

  | { pexp_desc =
        Pexp_fun (
            Nolabel, None,
            { ppat_desc =
                Ppat_extension ({ txt = "invariant"},
                                PStr [{ pstr_desc = Pstr_eval (exp, [])}])
            },
            head_exp) } ->
    Format.eprintf "invariant@.";
     translate_head env ext_funs head_exp args

  | { pexp_desc =
        Pexp_fun (
            Nolabel, None,
            { ppat_desc =
                Ppat_constraint(
                    { ppat_desc =
                        Ppat_var { txt } },
                    arg_type)
            },
            head_exp);
      pexp_loc } ->
     error_arg pexp_loc txt

  | exp ->
     let code = translate_code env (inline_funs exp ext_funs) in
     {
       code;
       contract_sig = {
         parameter = List.assoc "parameter" args;
         storage = List.assoc "storage" args;
       };
     }

let rec translate_initial_storage env exp args =
  match exp with
  | { pexp_desc =
        Pexp_fun (
            Nolabel, None,
            { ppat_desc =
                Ppat_constraint(
                    { ppat_desc = Ppat_var { txt = arg; loc } },
                    arg_type)
            },
            exp) } ->
    translate_initial_storage env exp
      ((arg, loc_of_loc loc, translate_type env arg_type) :: args)

  | _ ->
    let init_code = translate_code env exp in
    (List.rev args, init_code)

let translate_record ty_name labels env =
  let rtys = List.mapi
      (fun i pld ->
         let label = pld.pld_name.txt in
         if StringMap.mem label env.labels then
           error_loc pld.pld_loc "label already defined";

         let ty = translate_type env pld.pld_type in
         env.labels <- StringMap.add label (ty_name, i, ty) env.labels;
         label, ty) labels
  in
  let ty = Trecord (ty_name, rtys) in
  env.types <- StringMap.add ty_name ty env.types

let translate_variant ty_name constrs env =
  let constrs = List.map
      (fun pcd ->
         let constr = pcd.pcd_name.txt in
         if StringMap.mem constr env.constrs then
           error_loc pcd.pcd_loc "constructor already defined";

         let ty = match pcd.pcd_args with
           | Pcstr_tuple [ ty ] -> translate_type env ty
           | Pcstr_tuple [] -> Tunit
           | Pcstr_tuple tys -> Ttuple (List.map (translate_type env) tys)
           | Pcstr_record _ -> error_loc pcd.pcd_loc "syntax error"
         in
         env.constrs <- StringMap.add constr (ty_name, ty) env.constrs;
         constr, ty) constrs
  in
  let ty = Tsum (ty_name, constrs) in
  env.types <- StringMap.add ty_name ty env.types

let check_version = function
  | { pexp_desc = Pexp_constant (Pconst_float (s, None)); pexp_loc } ->
    let req_version = float_of_string s in
    if req_version < minimal_version then
      Printf.kprintf (error_version pexp_loc)
        "(requires %F while compiler has minimal %F )"
        req_version minimal_version;
    if req_version > maximal_version then
      Printf.kprintf (error_loc pexp_loc)
        "(requires %F while compiler has maximal %F )"
        req_version maximal_version;
  | { pexp_loc } -> error_loc pexp_loc "version must be a floating point number"

let rec translate_structure funs env init ast =
  match ast with
  | { pstr_desc =
        Pstr_extension
            (({ Asttypes.txt = "version" },
             PStr [{ pstr_desc = Pstr_eval (exp,[])}]),[])
    } :: ast ->
    check_version exp;
    translate_structure funs env init ast

  | { pstr_desc =
        Pstr_extension
          (({ txt = "init" },
            PStr
              [{ pstr_desc =
                   Pstr_value (
                     Nonrecursive,
                     [ {
                       pvb_pat = { ppat_desc = Ppat_var { txt = "storage" } };
                       pvb_expr = sto_exp;
                     }
                     ]) } ]
           ), []);
      pstr_loc } :: ast
    ->
    begin match init with
      | Some _ -> error_loc pstr_loc "Initial storage already defined"
      | None -> ()
    end;
    let init = translate_initial_storage env sto_exp [] in
    translate_structure funs env (Some init) ast

  | { pstr_desc =
        Pstr_extension
          (({ txt = "entry" },
           PStr
             [{ pstr_desc =
                  Pstr_value (
                      Nonrecursive,
                      [ {
                          pvb_pat = { ppat_desc = Ppat_var { txt = "main" } };
                          pvb_expr = head_exp;
                        }
             ]) } ]
           ), []) } :: [] (* _ast TODO *)
    ->
    let contract = translate_head env funs head_exp default_args in
    contract, init

<<<<<<< HEAD
  | { pstr_desc =
         Pstr_value (
             Nonrecursive,
             [ {
                 pvb_pat = { ppat_desc = Ppat_var _ };
                 pvb_expr = { pexp_desc = Pexp_fun _ };
               } as f_pvb
    ]); pstr_loc = f_loc } :: ast ->
=======
  | { pstr_desc = (
      Pstr_value (
        Nonrecursive,
        [ {
          pvb_pat = { ppat_desc = Ppat_var _ };
        } as f_pvb
        ])); pstr_loc = f_loc } :: ast ->
>>>>>>> 602b52b0
    translate_structure ((f_pvb, f_loc) :: funs) env init ast

  | { pstr_desc = Pstr_type (Recursive,
                             [
                               { ptype_name = { txt = ty_name };
                                 ptype_params = [];
                                 ptype_cstrs = [];
                                 ptype_private = Public;
                                 ptype_manifest = None;
                                 ptype_attributes = [];
                                 ptype_loc;
                                 ptype_kind; (* Ptype_record labels;*)
                               }
    ]) } :: ast ->
     if StringMap.mem ty_name env.types then
       error_loc ptype_loc "type already defined";
     begin match ptype_kind with
     | Ptype_record labels ->
        if List.length labels < 2 then begin
            error_loc ptype_loc "record must have at least two fields"
          end;
        translate_record ty_name labels env;
     | Ptype_abstract
       | Ptype_open -> error_loc ptype_loc "bad type definition"
     | Ptype_variant constrs ->
        if List.length constrs < 2 then begin
            error_loc ptype_loc "variant type must have at least two constructors"
          end;
        translate_variant ty_name constrs env;
     end;
     translate_structure funs env init ast

  (* type alias *)
  | { pstr_desc = Pstr_type (Recursive,
                             [
                               { ptype_name = { txt = ty_name };
                                 ptype_params = [];
                                 ptype_cstrs = [];
                                 ptype_private = Public;
                                 ptype_manifest = Some ct;
                                 ptype_attributes = [];
                                 ptype_loc;
                                 ptype_kind;
                               }
                             ]) } :: ast ->
    let ty = translate_type env ct in
    env.types <- StringMap.add ty_name ty env.types;
    translate_structure funs env init ast

  | [] ->
    Location.raise_errorf "No entry point found in file %S%!" env.filename

  | { pstr_loc = loc } :: _ -> error_loc loc "at toplevel"

let predefined_constructors =
  List.fold_left (fun acc (constr, info) ->
      StringMap.add constr info acc) StringMap.empty
                 (* These constructors are never looked-up in this
                 map, hence we can provide wrong info. However, they
                 need to be there to prevent the user from overriding
                 them. *)
                 [
                   "Some", ("'a option", Tunit);
                   "None", ("'a option", Tunit);
                   "::", ("'a list", Tunit);
                   "[]", ("'a list", Tunit);
                   "Left", ("('a, 'b) variant", Tunit);
                   "Right", ("('a, 'b) variant", Tunit);
                   "Source", ("('a, 'b) contract", Tunit);
                 ]

let predefined_types =
  List.fold_left (fun acc (constr, info) ->
      StringMap.add constr info acc) StringMap.empty
                 (* Enter predefined types with dummy-info to prevent
 the user from overriding them *)
                 [
                   "int", Tunit;
                   "unit", Tunit;
                   "bool", Tunit;
                   "nat", Tunit;
                   "tez", Tunit;
                   "string", Tunit;
                   "bytes", Tunit;
                   "timestamp", Tunit;
                   "key", Tunit;
                   "key_hash", Tunit;
                   "signature", Tunit;
                   "operation", Tunit;
                   "address", Tunit;
                   "option", Tunit;
                   "list", Tunit;
                   "map", Tunit;
                   "set", Tunit;
                   "big_map", Tunit;
                   "variant", Tunit;
                   "contract", Tunit;
                 ]

let initial_env filename =
  {
    types = predefined_types;
    labels = StringMap.empty;
    constrs = predefined_constructors;
    filename;
  }

let translate_exn exn =
  match exn with
  | Location.Error err ->
     let loc = loc_of_loc Location.(err.loc) in
     LiquidLoc.raise_error ~loc "%s"  Location.(err.msg)

  (* Syntax errors *)
  | Syntaxerr.Error err  ->
     let (loc, msg) =
       match err with
       | Syntaxerr.Unclosed(opening_loc, opening, closing_loc, closing) ->
          closing_loc,
          Printf.sprintf "Syntax error: '%s' expected" closing
       | Syntaxerr.Expecting (loc, nonterm) ->
          loc,
          Printf.sprintf "Syntax error: %s expected." nonterm
       | Syntaxerr.Not_expecting (loc, nonterm) ->
          loc,
          Printf.sprintf "Syntax error: %s not expected." nonterm
       | Syntaxerr.Applicative_path loc ->
          loc,
          "Syntax error: applicative paths of the form F(X).t \
           are not supported when the option -no-app-func is set."
       | Syntaxerr.Variable_in_scope (loc, var) ->
          loc,
          Printf.sprintf "In this scoped type, variable '%s \
                             is reserved for the local type %s."
                            var var
       | Syntaxerr.Other loc ->
          loc, "Syntax error"
       | Syntaxerr.Ill_formed_ast (loc, s) ->
          loc,
          Printf.sprintf "broken invariant in parsetree: %s" s
       | Syntaxerr.Invalid_package_type (loc, s) ->
          loc,
          Printf.sprintf "invalid package type: %s" s
     in
     let loc = loc_of_loc loc in
     LiquidLoc.raise_error ~loc "%s" msg

  | LiquidOCamlLexer.Error (error, oloc) ->
     let loc = loc_of_loc oloc in
     LiquidLoc.raise_error ~loc "%s"
                           (Location.error_of_printer
                              oloc
                              LiquidOCamlLexer.report_error error).Location.msg
     LiquidOCamlLexer.report_error ppf error
  | _ -> raise exn


let translate ~filename ast =
  let env = initial_env filename in
  try
    let contract, init = translate_structure [] env None ast in
    contract, init, env
  with exn -> translate_exn exn

let ocaml_of_file parser file =
  let ic = open_in file in
  try
    Location.input_name := file;
    let lexbuf = Lexing.from_channel ic in
    Location.init lexbuf file;
    let ast = parser lexbuf in
    close_in ic;
    ast
  with exn ->
    close_in ic;
    translate_exn exn

let read_file filename =
  try
    ocaml_of_file LiquidOCamlParse.implementation filename
  with exn -> translate_exn exn

let translate_expression env expression =
  try
    translate_code env expression
  with exn -> translate_exn exn

let ocaml_of_string ?(filename = "buffer") parser content =
  try
    Location.input_name := filename;
    let lexbuf = Lexing.from_string content in
    Location.init lexbuf filename;
    parser lexbuf
  with exn ->
    translate_exn exn

let structure_of_string ?filename impl =
  ocaml_of_string ?filename LiquidOCamlParse.implementation impl
let expression_of_string ?filename s =
  ocaml_of_string ?filename LiquidOCamlParse.expression s

let translate_type env ty = translate_type env ty<|MERGE_RESOLUTION|>--- conflicted
+++ resolved
@@ -84,11 +84,7 @@
 let minimal_version = 0.3
 
 (* The maximal version of liquidity files that are accepted by this compiler *)
-<<<<<<< HEAD
-let maximal_version = 0.14
-=======
 let maximal_version = 0.36
->>>>>>> 602b52b0
 
 
 open Asttypes
@@ -301,13 +297,10 @@
   (* Signature *)
   | { pexp_desc = Pexp_constant (Pconst_integer (s, Some '\235')) } ->
      CSignature s, Some Tsignature
-<<<<<<< HEAD
-=======
 
   (* Bytes *)
   | { pexp_desc = Pexp_constant (Pconst_integer (s, Some '\237')) } ->
      CBytes s, Some Tbytes
->>>>>>> 602b52b0
 
   | { pexp_desc = Pexp_constant (Pconst_string (s, None)) } ->
      CString s, Some Tstring
@@ -1395,16 +1388,6 @@
     let contract = translate_head env funs head_exp default_args in
     contract, init
 
-<<<<<<< HEAD
-  | { pstr_desc =
-         Pstr_value (
-             Nonrecursive,
-             [ {
-                 pvb_pat = { ppat_desc = Ppat_var _ };
-                 pvb_expr = { pexp_desc = Pexp_fun _ };
-               } as f_pvb
-    ]); pstr_loc = f_loc } :: ast ->
-=======
   | { pstr_desc = (
       Pstr_value (
         Nonrecursive,
@@ -1412,7 +1395,6 @@
           pvb_pat = { ppat_desc = Ppat_var _ };
         } as f_pvb
         ])); pstr_loc = f_loc } :: ast ->
->>>>>>> 602b52b0
     translate_structure ((f_pvb, f_loc) :: funs) env init ast
 
   | { pstr_desc = Pstr_type (Recursive,
