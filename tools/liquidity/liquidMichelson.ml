--- conflicted
+++ resolved
@@ -526,19 +526,6 @@
        arg @ [ ii ~loc PAIR ] @ args
 
   and compile depth env e =
-<<<<<<< HEAD
-    let code, transfer = compile_desc depth env e.desc in
-    compile_name e.name code, transfer
-
-  and compile_no_transfer depth env e =
-    let code = compile_desc_no_transfer depth env e.desc in
-    compile_name e.name code
-
-  and compile_name name code =
-    if not !LiquidOptions.annotmic then code
-    else
-    if !LiquidOptions.annotafter then
-=======
     let code = compile_desc depth env e.desc in
     match e.desc with
     | If _ | MatchVariant _ | MatchNat _
@@ -552,7 +539,6 @@
     if not !LiquidOptions.annotmic then code
     else
     if annotafter || !LiquidOptions.annotafter then
->>>>>>> 602b52b0
       match name with
       | Some name ->
         code @ [ii ~loc:LiquidLoc.noloc (RENAME (Some (sanitize_name name)))]
