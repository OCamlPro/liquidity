(**************************************************************************)
(*                                                                        *)
(*                                 OCaml                                  *)
(*                                                                        *)
(*             Xavier Leroy, projet Cristal, INRIA Rocquencourt           *)
(*                                                                        *)
(*   Copyright 1996 Institut National de Recherche en Informatique et     *)
(*     en Automatique.                                                    *)
(*                                                                        *)
(*   All rights reserved.  This file is distributed under the terms of    *)
(*   the GNU Lesser General Public License version 2.1, with the          *)
(*   special exception on linking described in the file LICENSE.          *)
(*                                                                        *)
(**************************************************************************)

(* The lexer definition *)

(* remove hex_float_literal and exponential from float_literal *)

{

let tez_char = '\231'
let timestamp_char = '\232'
let keyhash_char = '\233'
let key_char = '\234'
let signature_char = '\235'
let contract_char = '\236'
let bytes_char = '\237'

open Lexing
open Misc
open LiquidOCamlParser

type error =
  | Illegal_character of char
  | Illegal_escape of string
  | Unterminated_comment of Location.t
  | Unterminated_string
  | Unterminated_string_in_comment of Location.t * Location.t
  | Keyword_as_label of string
  | Invalid_literal of string
  | Invalid_directive of string * string option
;;

exception Error of error * Location.t;;

(* The table of keywords *)

let default_keywords =
 [
    "and", AND;
    "as", AS;
    "assert", ASSERT;
    "begin", BEGIN;
    "class", CLASS;
    "constraint", CONSTRAINT;
    "do", DO;
    "done", DONE;
    "downto", DOWNTO;
    "else", ELSE;
    "end", END;
    "exception", EXCEPTION;
    "external", EXTERNAL;
    "false", FALSE;
    "for", FOR;
    "fun", FUN;
    "function", FUNCTION;
    "functor", FUNCTOR;
    "if", IF;
    "in", IN;
    "include", INCLUDE;
    "inherit", INHERIT;
    "initializer", INITIALIZER;
    "lazy", LAZY;
    "let", LET;
    "match", MATCH;
    "method", METHOD;
    "module", MODULE;
    "mutable", MUTABLE;
    "new", NEW;
    "nonrec", NONREC;
    "object", OBJECT;
    "of", OF;
    "open", OPEN;
    "or", OR;
(*  "parser", PARSER; *)
    "private", PRIVATE;
    "rec", REC;
    "sig", SIG;
    "struct", STRUCT;
    "then", THEN;
    "to", TO;
    "true", TRUE;
    "try", TRY;
    "type", TYPE;
    "val", VAL;
    "virtual", VIRTUAL;
    "when", WHEN;
    "while", WHILE;
    "with", WITH;

    "lor", INFIXOP3("lor"); (* Should be INFIXOP2 *)
    "lxor", INFIXOP3("lxor"); (* Should be INFIXOP2 *)
    "mod", INFIXOP3("mod");
    "land", INFIXOP3("land");
    "lsl", INFIXOP4("lsl");
    "lsr", INFIXOP4("lsr");
    "asr", INFIXOP4("asr")
]


let keyword_table = Hashtbl.create 149
let keyword_revtable = Hashtbl.create 149
let define_keywords keywords =
  Hashtbl.clear keyword_table;
  Hashtbl.clear keyword_revtable;
  List.iter (fun (key, data) ->
      Hashtbl.add keyword_table key data;
      Hashtbl.add keyword_revtable data key;
    ) keywords
let () = define_keywords default_keywords
let token_of_keyword = Hashtbl.find keyword_table
let keyword_of_token token =
  try
    Hashtbl.find keyword_revtable token
  with Not_found ->
    let h = Hashtbl.create 149 in
    List.iter (fun (key, data) ->
        Hashtbl.add h data key;
      ) default_keywords;
    let k = Hashtbl.find h token in
    Printf.kprintf failwith "No keyword for token %S" k

(* To buffer string literals *)

let initial_string_buffer = Bytes.create 256
let string_buff = ref initial_string_buffer
let string_index = ref 0

let reset_string_buffer () =
  string_buff := initial_string_buffer;
  string_index := 0

let store_string_char c =
  if !string_index >= Bytes.length !string_buff then begin
    let new_buff = Bytes.create (Bytes.length (!string_buff) * 2) in
    Bytes.blit !string_buff 0 new_buff 0 (Bytes.length !string_buff);
    string_buff := new_buff
  end;
  Bytes.unsafe_set !string_buff !string_index c;
  incr string_index

let store_string s =
  for i = 0 to String.length s - 1 do
    store_string_char s.[i];
  done

let store_lexeme lexbuf =
  store_string (Lexing.lexeme lexbuf)

let get_stored_string () =
  let s = Bytes.sub_string !string_buff 0 !string_index in
  string_buff := initial_string_buffer;
  s

(* To store the position of the beginning of a string and comment *)
let string_start_loc = ref Location.none;;
let comment_start_loc = ref [];;
let in_comment () = !comment_start_loc <> [];;
let is_in_string = ref false
let in_string () = !is_in_string
let print_warnings = ref true

(* Escaped chars are interpreted in strings unless they are in comments. *)
let store_escaped_char lexbuf c =
  if in_comment () then store_lexeme lexbuf else store_string_char c

let with_comment_buffer comment lexbuf =
  let start_loc = Location.curr lexbuf  in
  comment_start_loc := [start_loc];
  reset_string_buffer ();
  let end_loc = comment lexbuf in
  let s = get_stored_string () in
  reset_string_buffer ();
  let loc = { start_loc with Location.loc_end = end_loc.Location.loc_end } in
  s, loc

(* To translate escape sequences *)

let char_for_backslash = function
  | 'n' -> '\010'
  | 'r' -> '\013'
  | 'b' -> '\008'
  | 't' -> '\009'
  | c   -> c

let char_for_decimal_code lexbuf i =
  let c = 100 * (Char.code(Lexing.lexeme_char lexbuf i) - 48) +
           10 * (Char.code(Lexing.lexeme_char lexbuf (i+1)) - 48) +
                (Char.code(Lexing.lexeme_char lexbuf (i+2)) - 48) in
  if (c < 0 || c > 255) then
    if in_comment ()
    then 'x'
    else raise (Error(Illegal_escape (Lexing.lexeme lexbuf),
                      Location.curr lexbuf))
  else Char.chr c

let char_for_octal_code lexbuf i =
  let c = 64 * (Char.code(Lexing.lexeme_char lexbuf i) - 48) +
           8 * (Char.code(Lexing.lexeme_char lexbuf (i+1)) - 48) +
               (Char.code(Lexing.lexeme_char lexbuf (i+2)) - 48) in
  Char.chr c

let char_for_hexadecimal_code lexbuf i =
  let d1 = Char.code (Lexing.lexeme_char lexbuf i) in
  let val1 = if d1 >= 97 then d1 - 87
             else if d1 >= 65 then d1 - 55
             else d1 - 48
  in
  let d2 = Char.code (Lexing.lexeme_char lexbuf (i+1)) in
  let val2 = if d2 >= 97 then d2 - 87
             else if d2 >= 65 then d2 - 55
             else d2 - 48
  in
  Char.chr (val1 * 16 + val2)

(* recover the name from a LABEL or OPTLABEL token *)

let get_label_name lexbuf =
  let s = Lexing.lexeme lexbuf in
  let name = String.sub s 1 (String.length s - 2) in
  if Hashtbl.mem keyword_table name then
    raise (Error(Keyword_as_label name, Location.curr lexbuf));
  name
;;

(* Update the current location with file name and line number. *)

let update_loc lexbuf file line absolute chars =
  let pos = lexbuf.lex_curr_p in
  let new_file = match file with
                 | None -> pos.pos_fname
                 | Some s -> s
  in
  lexbuf.lex_curr_p <- { pos with
    pos_fname = new_file;
    pos_lnum = if absolute then line else pos.pos_lnum + line;
    pos_bol = pos.pos_cnum - chars;
  }
;;

let preprocessor = ref None

let escaped_newlines = ref false

(* Warn about Latin-1 characters used in idents *)

let warn_latin1 lexbuf =
  Location.deprecated (Location.curr lexbuf)"ISO-Latin1 characters in identifiers"

let handle_docstrings = ref true
let comment_list = ref []

let add_comment com =
  comment_list := com :: !comment_list

let add_docstring_comment ds =
  let com =
    ("*" ^ Docstrings.docstring_body ds, Docstrings.docstring_loc ds)
  in
    add_comment com

let comments () = List.rev !comment_list

(* Error report *)

open Format

let report_error ppf = function
  | Illegal_character c ->
      fprintf ppf "Illegal character (%s)" (Char.escaped c)
  | Illegal_escape s ->
      fprintf ppf "Illegal backslash escape in string or character (%s)" s
  | Unterminated_comment _ ->
      fprintf ppf "Comment not terminated"
  | Unterminated_string ->
      fprintf ppf "String literal not terminated"
  | Unterminated_string_in_comment (_, loc) ->
      fprintf ppf "This comment contains an unterminated string literal@.\
                   %aString literal begins here"
              Location.print_error loc
  | Keyword_as_label kwd ->
      fprintf ppf "`%s' is a keyword, it cannot be used as label name" kwd
  | Invalid_literal s ->
      fprintf ppf "Invalid literal %s" s
  | Invalid_directive (dir, explanation) ->
      fprintf ppf "Invalid lexer directive %S" dir;
      begin match explanation with
        | None -> ()
        | Some expl -> fprintf ppf ": %s" expl
      end

let () =
  Location.register_error_of_exn
    (function
      | Error (err, loc) ->
          Some (Location.error_of_printer loc report_error err)
      | _ ->
          None
    )

}

let newline = ('\013'* '\010')
let blank = [' ' '\009' '\012']
let lowercase = ['a'-'z' '_']
let uppercase = ['A'-'Z']
let identchar = ['A'-'Z' 'a'-'z' '_' '\'' '0'-'9']
let lowercase_latin1 = ['a'-'z' '\223'-'\246' '\248'-'\255' '_']
let uppercase_latin1 = ['A'-'Z' '\192'-'\214' '\216'-'\222']
let identchar_latin1 =
  ['A'-'Z' 'a'-'z' '_' '\192'-'\214' '\216'-'\246' '\248'-'\255' '\'' '0'-'9']
let symbolchar =
  ['!' '$' '%' '&' '*' '+' '-' '.' '/' ':' '<' '=' '>' '?' '@' '^' '|' '~']
let decimal_literal =
  ['0'-'9'] ['0'-'9' '_']*
(* let hex_literal =
 *   '0' ['x' 'X'] ['0'-'9' 'A'-'F' 'a'-'f']['0'-'9' 'A'-'F' 'a'-'f' '_']* *)
let oct_literal =
  '0' ['o' 'O'] ['0'-'7'] ['0'-'7' '_']*
let bin_literal =
  '0' ['b' 'B'] ['0'-'1'] ['0'-'1' '_']*
let int_literal =
  decimal_literal (* | hex_literal *) | oct_literal | bin_literal
let base58_char =
  ['1'-'9' 'A'-'H' 'J'-'N' 'P'-'Z' 'a'-'k' 'm'-'z' ]
let keyhash_literal =
  ("tz1" | "tz2" | "tz3") base58_char* (* 36 *)
let contract_literal =
  "KT1" base58_char* (* 36 *)
let key_literal =
  ("edpk" | "sppk" | "p2pk")  base58_char* (* 54 *)
let signature_literal =
<<<<<<< HEAD
  "edsig" base58_char* (* 99 *)
let hex_byte_literal = ['0'-'9' 'A'-'F' 'a'-'f'] ['0'-'9' 'A'-'F' 'a'-'f']
=======
  ("edsig" | "spsig1") base58_char* (* 99 *)
let p2_signature_literal =
  "p2sig" base58_char* (* 98 *)
let hex_byte_literal = ['0'-'9' 'A'-'F' 'a'-'f'] ['0'-'9' 'A'-'F' 'a'-'f']
let bytes_literal = "0x" hex_byte_literal*
>>>>>>> 602b52b0
let hex_signature_literal = '`' hex_byte_literal+
let digit = [ '0'-'9']
let day_literal =
  digit digit digit digit '-' digit digit '-' digit digit
let hour_literal =
  digit digit ':' digit digit ( ':' digit digit )?
let timezone_literal =
  ('+' digit digit ':' digit digit | 'Z')
let date_literal =
  day_literal ('T' hour_literal ( timezone_literal )?)?

(* remove hex_float_literal and remove exponential from float. *)

let float_literal =
  ['0'-'9'] ['0'-'9' '_']*
  ('.' ['0'-'9' '_']* )?
let literal_modifier = ['G'-'Z' 'g'-'z']

rule token = parse
  | "\\" newline {
      if not !escaped_newlines then
        raise (Error(Illegal_character (Lexing.lexeme_char lexbuf 0),
                     Location.curr lexbuf));
      update_loc lexbuf None 1 false 0;
      token lexbuf }
  | newline
      { update_loc lexbuf None 1 false 0;
        EOL }
  | blank +
      { token lexbuf }
  | "_"
      { UNDERSCORE }
  | "~"
      { TILDE }
  | "~" lowercase identchar * ':'
      { LABEL (get_label_name lexbuf) }
  | "~" lowercase_latin1 identchar_latin1 * ':'
      { warn_latin1 lexbuf; LABEL (get_label_name lexbuf) }
  | "?"
      { QUESTION }
  | "?" lowercase identchar * ':'
      { OPTLABEL (get_label_name lexbuf) }
  | "?" lowercase_latin1 identchar_latin1 * ':'
      { warn_latin1 lexbuf; OPTLABEL (get_label_name lexbuf) }
  | keyhash_literal
      {
        let s = Lexing.lexeme lexbuf in
        if String.length s = 36 then
          INT (s, Some keyhash_char)
        else begin
            (* TODO warning *)
            LIDENT s
          end
      }
  | contract_literal
      {
        let s = Lexing.lexeme lexbuf in
        if String.length s = 36 then
          INT (s, Some contract_char)
        else begin
          (* TODO warning *)
          UIDENT s
        end
      }
  | key_literal
      {
        let s = Lexing.lexeme lexbuf in
        if String.length s = 54 then
          INT (s, Some key_char)
        else begin
            (* TODO warning *)
            LIDENT s
          end
      }
  (* Disabled, tezos does not support edsig *)
  (* | signature_literal
      {
        let s = Lexing.lexeme lexbuf in
        if String.length s = 99 then
          INT (s, Some signature_char)
        else begin
            (* TODO warning *)
            LIDENT s
          end
      } *)
  | hex_signature_literal
      {
        let s = Lexing.lexeme lexbuf in
        let l = String.length s - 1 in
        if l = 128 then
          INT (String.sub s 1 l, Some signature_char)
        else begin
            (* TODO warning *)
          INT ("0x"^String.sub s 1 l, None)
          end
      }
  | p2_signature_literal
      {
        let s = Lexing.lexeme lexbuf in
        if String.length s = 98 then
          INT (s, Some signature_char)
        else begin
            (* TODO warning *)
            LIDENT s
          end
      }
  | bytes_literal
      {
        let s = Lexing.lexeme lexbuf in
        INT (s, Some bytes_char)
      }
  | date_literal
      { let date = Lexing.lexeme lexbuf in
        INT(date, Some timestamp_char) }
  | lowercase identchar *
      { let s = Lexing.lexeme lexbuf in
        try token_of_keyword s
        with Not_found -> LIDENT s }
  | lowercase_latin1 identchar_latin1 *
      { warn_latin1 lexbuf; LIDENT (Lexing.lexeme lexbuf) }
  | uppercase identchar *
      { UIDENT(Lexing.lexeme lexbuf) }       (* No capitalized keywords *)
  | uppercase_latin1 identchar_latin1 *
      { warn_latin1 lexbuf; UIDENT(Lexing.lexeme lexbuf) }
  | int_literal { INT (Lexing.lexeme lexbuf, None) }
  | (int_literal as lit) "tz"
      { INT (lit, Some tez_char) }
  | (int_literal as lit) (literal_modifier as modif)
      { INT (lit, Some modif) }
  | float_literal
      { FLOAT (Lexing.lexeme lexbuf, None) }
  | ((float_literal) as lit) "tz"
      { FLOAT (lit, Some tez_char) }
  | ((float_literal) as lit) (literal_modifier as modif)
      { FLOAT (lit, Some modif) }
  | (float_literal | int_literal) identchar+
      { raise (Error(Invalid_literal (Lexing.lexeme lexbuf),
                     Location.curr lexbuf)) }
  | "\""
      { reset_string_buffer();
        is_in_string := true;
        let string_start = lexbuf.lex_start_p in
        string_start_loc := Location.curr lexbuf;
        string lexbuf;
        is_in_string := false;
        lexbuf.lex_start_p <- string_start;
        STRING (get_stored_string(), None) }
  | "{" lowercase* "|"
      { reset_string_buffer();
        let delim = Lexing.lexeme lexbuf in
        let delim = String.sub delim 1 (String.length delim - 2) in
        is_in_string := true;
        let string_start = lexbuf.lex_start_p in
        string_start_loc := Location.curr lexbuf;
        quoted_string delim lexbuf;
        is_in_string := false;
        lexbuf.lex_start_p <- string_start;
        STRING (get_stored_string(), Some delim) }
  | "\'" newline "\'"
      { update_loc lexbuf None 1 false 1;
        CHAR (Lexing.lexeme_char lexbuf 1) }
  | "\'" [^ '\\' '\'' '\010' '\013'] "\'"
      { CHAR(Lexing.lexeme_char lexbuf 1) }
  | "\'\\" ['\\' '\'' '\"' 'n' 't' 'b' 'r' ' '] "\'"
      { CHAR(char_for_backslash (Lexing.lexeme_char lexbuf 2)) }
  | "\'\\" ['0'-'9'] ['0'-'9'] ['0'-'9'] "\'"
      { CHAR(char_for_decimal_code lexbuf 2) }
  | "\'\\" 'o' ['0'-'3'] ['0'-'7'] ['0'-'7'] "\'"
      { CHAR(char_for_octal_code lexbuf 3) }
  | "\'\\" 'x' ['0'-'9' 'a'-'f' 'A'-'F'] ['0'-'9' 'a'-'f' 'A'-'F'] "\'"
      { CHAR(char_for_hexadecimal_code lexbuf 3) }
  | "\'\\" _
      { let l = Lexing.lexeme lexbuf in
        let esc = String.sub l 1 (String.length l - 1) in
        raise (Error(Illegal_escape esc, Location.curr lexbuf))
      }
  | "(*"
      { let s, loc = with_comment_buffer comment lexbuf in
        COMMENT (s, loc) }
  | "(**"
      { let s, loc = with_comment_buffer comment lexbuf in
        if !handle_docstrings then
          DOCSTRING (Docstrings.docstring s loc)
        else
          COMMENT ("*" ^ s, loc)
      }
  | "(**" (('*'+) as stars)
      { let s, loc =
          with_comment_buffer
            (fun lexbuf ->
               store_string ("*" ^ stars);
               comment lexbuf)
            lexbuf
        in
        COMMENT (s, loc) }
  | "(*)"
      { if !print_warnings then
          Location.prerr_warning (Location.curr lexbuf) Warnings.Comment_start;
        let s, loc = with_comment_buffer comment lexbuf in
        COMMENT (s, loc) }
  | "(*" (('*'*) as stars) "*)"
      { if !handle_docstrings && stars="" then
         (* (**) is an empty docstring *)
          DOCSTRING(Docstrings.docstring "" (Location.curr lexbuf))
        else
          COMMENT (stars, Location.curr lexbuf) }
  | "*)"
      { let loc = Location.curr lexbuf in
        Location.prerr_warning loc Warnings.Comment_not_end;
        lexbuf.Lexing.lex_curr_pos <- lexbuf.Lexing.lex_curr_pos - 1;
        let curpos = lexbuf.lex_curr_p in
        lexbuf.lex_curr_p <- { curpos with pos_cnum = curpos.pos_cnum - 1 };
        STAR
      }
  | ("#" [' ' '\t']* (['0'-'9']+ as num) [' ' '\t']*
        ("\"" ([^ '\010' '\013' '\"' ] * as name) "\"")?) as directive
        [^ '\010' '\013'] * newline
      {
        match int_of_string num with
        | exception _ ->
            (* PR#7165 *)
            let loc = Location.curr lexbuf in
            let explanation = "line number out of range" in
            let error = Invalid_directive (directive, Some explanation) in
            raise (Error (error, loc))
        | line_num ->
           (* Documentation says that the line number should be
              positive, but we have never guarded against this and it
              might have useful hackish uses. *)
            update_loc lexbuf name line_num true 0;
            token lexbuf
      }
  | "#"  { HASH }
  | "&"  { AMPERSAND }
  | "&&" { AMPERAMPER }
  | "`"  { BACKQUOTE }
  | "\'" { QUOTE }
  | "("  { LPAREN }
  | ")"  { RPAREN }
  | "*"  { STAR }
  | ","  { COMMA }
  | "->" { MINUSGREATER }
  | "."  { DOT }
  | ".." { DOTDOT }
  | ":"  { COLON }
  | "::" { COLONCOLON }
  | ":=" { COLONEQUAL }
  | ":>" { COLONGREATER }
  | ";"  { SEMI }
  | ";;" { SEMISEMI }
  | "<"  { LESS }
  | "<-" { LESSMINUS }
  | "="  { EQUAL }
  | "["  { LBRACKET }
  | "[|" { LBRACKETBAR }
  | "[<" { LBRACKETLESS }
  | "[>" { LBRACKETGREATER }
  | "]"  { RBRACKET }
  | "{"  { LBRACE }
  | "{<" { LBRACELESS }
  | "|"  { BAR }
  | "||" { BARBAR }
  | "|]" { BARRBRACKET }
  | ">"  { GREATER }
  | ">]" { GREATERRBRACKET }
  | "}"  { RBRACE }
  | ">}" { GREATERRBRACE }
  | "[@" { LBRACKETAT }
  | "[@@"  { LBRACKETATAT }
  | "[@@@" { LBRACKETATATAT }
  | "[%"   { LBRACKETPERCENT }
  | "[%%"  { LBRACKETPERCENTPERCENT }
  | "!"  { BANG }
  | "!=" { INFIXOP0 "!=" }
  | "+"  { PLUS }
  | "+." { PLUSDOT }
  | "+=" { PLUSEQ }
  | "-"  { MINUS }
  | "-." { MINUSDOT }

  | "!" symbolchar +
            { PREFIXOP(Lexing.lexeme lexbuf) }
  | ['~' '?'] symbolchar +
            { PREFIXOP(Lexing.lexeme lexbuf) }
  | ['=' '<' '>' '|' '&' '$'] symbolchar *
            { INFIXOP0(Lexing.lexeme lexbuf) }
  | ['@' '^'] symbolchar *
            { INFIXOP1(Lexing.lexeme lexbuf) }
  | ['+' '-'] symbolchar *
            { INFIXOP2(Lexing.lexeme lexbuf) }
  | "**" symbolchar *
            { INFIXOP4(Lexing.lexeme lexbuf) }
  | '%'     { PERCENT }
  | ['*' '/' '%'] symbolchar *
            { INFIXOP3(Lexing.lexeme lexbuf) }
  | '#' (symbolchar | '#') +
            { HASHOP(Lexing.lexeme lexbuf) }
  | eof { EOF }
  | _
      { raise (Error(Illegal_character (Lexing.lexeme_char lexbuf 0),
                     Location.curr lexbuf))
      }

and comment = parse
    "(*"
      { comment_start_loc := (Location.curr lexbuf) :: !comment_start_loc;
        store_lexeme lexbuf;
        comment lexbuf;
      }
  | "*)"
      { match !comment_start_loc with
        | [] -> assert false
        | [_] -> comment_start_loc := []; Location.curr lexbuf
        | _ :: l -> comment_start_loc := l;
                  store_lexeme lexbuf;
                  comment lexbuf;
       }
  | "\""
      {
        string_start_loc := Location.curr lexbuf;
        store_string_char '\"';
        is_in_string := true;
        begin try string lexbuf
        with Error (Unterminated_string, str_start) ->
          match !comment_start_loc with
          | [] -> assert false
          | loc :: _ ->
            let start = List.hd (List.rev !comment_start_loc) in
            comment_start_loc := [];
            raise (Error (Unterminated_string_in_comment (start, str_start),
                          loc))
        end;
        is_in_string := false;
        store_string_char '\"';
        comment lexbuf }
  | "{" lowercase* "|"
      {
        let delim = Lexing.lexeme lexbuf in
        let delim = String.sub delim 1 (String.length delim - 2) in
        string_start_loc := Location.curr lexbuf;
        store_lexeme lexbuf;
        is_in_string := true;
        begin try quoted_string delim lexbuf
        with Error (Unterminated_string, str_start) ->
          match !comment_start_loc with
          | [] -> assert false
          | loc :: _ ->
            let start = List.hd (List.rev !comment_start_loc) in
            comment_start_loc := [];
            raise (Error (Unterminated_string_in_comment (start, str_start),
                          loc))
        end;
        is_in_string := false;
        store_string_char '|';
        store_string delim;
        store_string_char '}';
        comment lexbuf }

  | "\'\'"
      { store_lexeme lexbuf; comment lexbuf }
  | "\'" newline "\'"
      { update_loc lexbuf None 1 false 1;
        store_lexeme lexbuf;
        comment lexbuf
      }
  | "\'" [^ '\\' '\'' '\010' '\013' ] "\'"
      { store_lexeme lexbuf; comment lexbuf }
  | "\'\\" ['\\' '\"' '\'' 'n' 't' 'b' 'r' ' '] "\'"
      { store_lexeme lexbuf; comment lexbuf }
  | "\'\\" ['0'-'9'] ['0'-'9'] ['0'-'9'] "\'"
      { store_lexeme lexbuf; comment lexbuf }
  | "\'\\" 'x' ['0'-'9' 'a'-'f' 'A'-'F'] ['0'-'9' 'a'-'f' 'A'-'F'] "\'"
      { store_lexeme lexbuf; comment lexbuf }
  | eof
      { match !comment_start_loc with
        | [] -> assert false
        | loc :: _ ->
          let start = List.hd (List.rev !comment_start_loc) in
          comment_start_loc := [];
          raise (Error (Unterminated_comment start, loc))
      }
  | newline
      { update_loc lexbuf None 1 false 0;
        store_lexeme lexbuf;
        comment lexbuf
      }
  | _
      { store_lexeme lexbuf; comment lexbuf }

and string = parse
    '\"'
      { () }
  | '\\' newline ([' ' '\t'] * as space)
      { update_loc lexbuf None 1 false (String.length space);
        if in_comment () then store_lexeme lexbuf;
        string lexbuf
      }
  | '\\' ['\\' '\'' '\"' 'n' 't' 'b' 'r' ' ']
      { store_escaped_char lexbuf
                           (char_for_backslash(Lexing.lexeme_char lexbuf 1));
        string lexbuf }
  | '\\' ['0'-'9'] ['0'-'9'] ['0'-'9']
      { store_escaped_char lexbuf (char_for_decimal_code lexbuf 1);
         string lexbuf }
  | '\\' 'o' ['0'-'3'] ['0'-'7'] ['0'-'7']
      { store_escaped_char lexbuf (char_for_octal_code lexbuf 2);
         string lexbuf }
  | '\\' 'x' ['0'-'9' 'a'-'f' 'A'-'F'] ['0'-'9' 'a'-'f' 'A'-'F']
      { store_escaped_char lexbuf (char_for_hexadecimal_code lexbuf 2);
         string lexbuf }
  | '\\' _
      { if not (in_comment ()) then begin
(*  Should be an error, but we are very lax.
          raise (Error (Illegal_escape (Lexing.lexeme lexbuf),
                        Location.curr lexbuf))
*)
          let loc = Location.curr lexbuf in
          Location.prerr_warning loc Warnings.Illegal_backslash;
        end;
        store_lexeme lexbuf;
        string lexbuf
      }
  | newline
      { if not (in_comment ()) then
          Location.prerr_warning (Location.curr lexbuf) Warnings.Eol_in_string;
        update_loc lexbuf None 1 false 0;
        store_lexeme lexbuf;
        string lexbuf
      }
  | eof
      { is_in_string := false;
        raise (Error (Unterminated_string, !string_start_loc)) }
  | _
      { store_string_char(Lexing.lexeme_char lexbuf 0);
        string lexbuf }

and quoted_string delim = parse
  | newline
      { update_loc lexbuf None 1 false 0;
        store_lexeme lexbuf;
        quoted_string delim lexbuf
      }
  | eof
      { is_in_string := false;
        raise (Error (Unterminated_string, !string_start_loc)) }
  | "|" lowercase* "}"
      {
        let edelim = Lexing.lexeme lexbuf in
        let edelim = String.sub edelim 1 (String.length edelim - 2) in
        if delim = edelim then ()
        else (store_lexeme lexbuf; quoted_string delim lexbuf)
      }
  | _
      { store_string_char(Lexing.lexeme_char lexbuf 0);
        quoted_string delim lexbuf }

and skip_hash_bang = parse
  | "#!" [^ '\n']* '\n' [^ '\n']* "\n!#\n"
       { update_loc lexbuf None 3 false 0 }
  | "#!" [^ '\n']* '\n'
       { update_loc lexbuf None 1 false 0 }
  | "" { () }

{

  let token_with_comments lexbuf =
    match !preprocessor with
    | None -> token lexbuf
    | Some (_init, preprocess) -> preprocess token lexbuf

  type newline_state =
    | NoLine (* There have been no blank lines yet. *)
    | NewLine
        (* There have been no blank lines, and the previous
           token was a newline. *)
    | BlankLine (* There have been blank lines. *)

  type doc_state =
    | Initial  (* There have been no docstrings yet *)
    | After of docstring list
        (* There have been docstrings, none of which were
           preceeded by a blank line *)
    | Before of docstring list * docstring list * docstring list
        (* There have been docstrings, some of which were
           preceeded by a blank line *)

  and docstring = Docstrings.docstring

  let token lexbuf =
    let post_pos = lexeme_end_p lexbuf in
    let attach lines docs pre_pos =
      let open Docstrings in
        match docs, lines with
        | Initial, _ -> ()
        | After a, (NoLine | NewLine) ->
            set_post_docstrings post_pos (List.rev a);
            set_pre_docstrings pre_pos a;
        | After a, BlankLine ->
            set_post_docstrings post_pos (List.rev a);
            set_pre_extra_docstrings pre_pos (List.rev a)
        | Before(a, f, b), (NoLine | NewLine) ->
            set_post_docstrings post_pos (List.rev a);
            set_post_extra_docstrings post_pos
              (List.rev_append f (List.rev b));
            set_floating_docstrings pre_pos (List.rev f);
            set_pre_extra_docstrings pre_pos (List.rev a);
            set_pre_docstrings pre_pos b
        | Before(a, f, b), BlankLine ->
            set_post_docstrings post_pos (List.rev a);
            set_post_extra_docstrings post_pos
              (List.rev_append f (List.rev b));
            set_floating_docstrings pre_pos
              (List.rev_append f (List.rev b));
            set_pre_extra_docstrings pre_pos (List.rev a)
    in
    let rec loop lines docs lexbuf =
      match token_with_comments lexbuf with
      | COMMENT (s, loc) ->
          add_comment (s, loc);
          let lines' =
            match lines with
            | NoLine -> NoLine
            | NewLine -> NoLine
            | BlankLine -> BlankLine
          in
          loop lines' docs lexbuf
      | EOL ->
          let lines' =
            match lines with
            | NoLine -> NewLine
            | NewLine -> BlankLine
            | BlankLine -> BlankLine
          in
          loop lines' docs lexbuf
      | DOCSTRING doc ->
          Docstrings.register doc;
          add_docstring_comment doc;
          let docs' =
            if Docstrings.docstring_body doc = "/*" then
              match docs with
              | Initial -> Before([], [doc], [])
              | After a -> Before (a, [doc], [])
              | Before(a, f, b) -> Before(a, doc :: b @ f, [])
            else
              match docs, lines with
              | Initial, (NoLine | NewLine) -> After [doc]
              | Initial, BlankLine -> Before([], [], [doc])
              | After a, (NoLine | NewLine) -> After (doc :: a)
              | After a, BlankLine -> Before (a, [], [doc])
              | Before(a, f, b), (NoLine | NewLine) -> Before(a, f, doc :: b)
              | Before(a, f, b), BlankLine -> Before(a, b @ f, [doc])
          in
          loop NoLine docs' lexbuf
      | tok ->
          attach lines docs (lexeme_start_p lexbuf);
          tok
    in
      loop NoLine Initial lexbuf

  let init () =
    is_in_string := false;
    comment_start_loc := [];
    comment_list := [];
    match !preprocessor with
    | None -> ()
    | Some (init, _preprocess) -> init ()

  let set_preprocessor init preprocess =
    escaped_newlines := true;
    preprocessor := Some (init, preprocess)

}<|MERGE_RESOLUTION|>--- conflicted
+++ resolved
@@ -341,16 +341,11 @@
 let key_literal =
   ("edpk" | "sppk" | "p2pk")  base58_char* (* 54 *)
 let signature_literal =
-<<<<<<< HEAD
-  "edsig" base58_char* (* 99 *)
-let hex_byte_literal = ['0'-'9' 'A'-'F' 'a'-'f'] ['0'-'9' 'A'-'F' 'a'-'f']
-=======
   ("edsig" | "spsig1") base58_char* (* 99 *)
 let p2_signature_literal =
   "p2sig" base58_char* (* 98 *)
 let hex_byte_literal = ['0'-'9' 'A'-'F' 'a'-'f'] ['0'-'9' 'A'-'F' 'a'-'f']
 let bytes_literal = "0x" hex_byte_literal*
->>>>>>> 602b52b0
 let hex_signature_literal = '`' hex_byte_literal+
 let digit = [ '0'-'9']
 let day_literal =
@@ -425,8 +420,7 @@
             LIDENT s
           end
       }
-  (* Disabled, tezos does not support edsig *)
-  (* | signature_literal
+  | signature_literal
       {
         let s = Lexing.lexeme lexbuf in
         if String.length s = 99 then
@@ -434,17 +428,6 @@
         else begin
             (* TODO warning *)
             LIDENT s
-          end
-      } *)
-  | hex_signature_literal
-      {
-        let s = Lexing.lexeme lexbuf in
-        let l = String.length s - 1 in
-        if l = 128 then
-          INT (String.sub s 1 l, Some signature_char)
-        else begin
-            (* TODO warning *)
-          INT ("0x"^String.sub s 1 l, None)
           end
       }
   | p2_signature_literal
