--- conflicted
+++ resolved
@@ -11,18 +11,12 @@
 
 val output_version : string
 
-<<<<<<< HEAD
-val structure_of_contract : syntax_exp contract -> Parsetree.structure
-val convert_const : const -> Parsetree.expression
-val convert_type : datatype -> Parsetree.core_type
-=======
 val structure_of_contract :
   ?abbrev:bool -> ?type_annots: (datatype, string) Hashtbl.t ->
   (datatype, 'a) exp contract -> Parsetree.structure
 val convert_const : const -> Parsetree.expression
 val convert_code : ?abbrev:bool -> (datatype, 'a) exp -> Parsetree.expression
 val convert_type : ?abbrev:bool -> datatype -> Parsetree.core_type
->>>>>>> 602b52b0
 val string_of_structure : Parsetree.structure -> string
 
 (* val translate_expression : syntax_exp -> Parsetree.expression *)
