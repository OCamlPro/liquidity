(**************************************************************************)
(*                                                                        *)
(*    Copyright (c) 2017 - OCamlPro SAS                                   *)
(*                                                                        *)
(*    All rights reserved. No warranty, explicit or implicit, provided.   *)
(*                                                                        *)
(**************************************************************************)

open LiquidTypes
open Michelson_Tezos (* for crypto *)

type from =
  | From_strings of string list
  | From_files of string list

type key_diff =
  | DiffKeyHash of string
  | DiffKey of const

type big_map_diff_item =
  | Big_map_add of key_diff * const
  | Big_map_remove of key_diff

type big_map_diff = big_map_diff_item list

type stack_item =
  | StackConst of const
  | StackCode of int

type trace_item = {
  loc : location option;
  gas : int;
  stack : (stack_item * string option) list;
}

type trace = trace_item array

type internal_operation =
  | Reveal of string
  | Transaction of {
      amount : string;
      destination : string;
      parameters : LiquidTypes.const option;
    }
  | Origination of {
      manager: string ;
      delegate: string option ;
      script: (LiquidTypes.typed_contract * LiquidTypes.const) option ;
      spendable: bool ;
      delegatable: bool ;
      balance: string ;
    }
  | Delegation of string option

type operation = {
  source : string;
  nonce : int;
  op : internal_operation;
}

exception RequestError of int * string
exception ResponseError of string
exception RuntimeError of error * trace option
exception LocalizedError of error
exception RuntimeFailure of error * string option * trace option

module type S = sig
  type 'a t
  val run : from -> string -> string -> string ->
    (operation list * LiquidTypes.const * big_map_diff option) t
  val run_debug : from -> string -> string -> string ->
    (operation list * LiquidTypes.const * big_map_diff option * trace) t
  val init_storage : from -> string list -> LiquidTypes.const t
  val forge_deploy : ?delegatable:bool -> ?spendable:bool ->
    from -> string list -> string t
  val deploy : ?delegatable:bool -> ?spendable:bool ->
    from -> string list -> (string * (string, exn) result) t
  val get_storage : from -> string -> LiquidTypes.const t
  val forge_call : from -> string -> string -> string -> string t
  val call : from -> string -> string -> string ->
    (string * (unit, exn) result) t
  val activate : secret:string -> string t
  val inject : operation:string -> signature:string -> string t
end

open Lwt

module Network_sync = struct
  let writer_callback a d =
    Buffer.add_string a d;
    String.length d

  let initialize_connection host path =
    let url = Printf.sprintf "%s%s" host path in
    let r = Buffer.create 16384
    and c = Curl.init () in
    Curl.set_timeout c 30;      (* Timeout *)
    Curl.set_sslverifypeer c false;
    Curl.set_sslverifyhost c Curl.SSLVERIFYHOST_EXISTENCE;
    Curl.set_writefunction c (writer_callback r);
    Curl.set_tcpnodelay c true;
    Curl.set_verbose c false;
    Curl.set_post c false;
    Curl.set_url c url; r,c

  let post ?(content_type = "application/json") host path data =
    let r, c = initialize_connection host path in
    Curl.set_post c true;
    Curl.set_httpheader c [ "Content-Type: " ^ content_type ];
    Curl.set_postfields c data;
    Curl.set_postfieldsize c (String.length data);
    Curl.perform c;
    let rc = Curl.get_responsecode c in
    Curl.cleanup c;
    rc, (Buffer.contents r)

  let get ?(content_type = "application/json") host path =
    let r, c = initialize_connection host path in
    Curl.set_post c false;
    Curl.set_httpheader c [ "Content-Type: " ^ content_type ];
    Curl.perform c;
    let rc = Curl.get_responsecode c in
    Curl.cleanup c;
    rc, (Buffer.contents r)
end

module Network = struct
  let writer_callback a d =
    Buffer.add_string a d;
    String.length d

  let initialize_connection host path =
    let url = Printf.sprintf "%s%s" host path in
    let r = Buffer.create 16384
    and c = Curl.init () in
    Curl.set_timeout c 30;      (* Timeout *)
    Curl.set_sslverifypeer c false;
    Curl.set_sslverifyhost c Curl.SSLVERIFYHOST_EXISTENCE;
    Curl.set_writefunction c (writer_callback r);
    Curl.set_tcpnodelay c true;
    Curl.set_verbose c false;
    Curl.set_post c false;
    Curl.set_url c url; r,c

  let post ?(content_type = "application/json") host path data =
    let r, c = initialize_connection host path in
    Curl.set_post c true;
    Curl.set_httpheader c [ "Content-Type: " ^ content_type ];
    Curl.set_postfields c data;
    Curl.set_postfieldsize c (String.length data);
    Curl_lwt.perform c >>= fun cc ->
    (* if cc <> Curl.CURLE_OK then
     *   raise (RequestError
     *            (Printf.sprintf "[%d] [%s] Curl exception: %s\n%!"
     *                (Curl.errno cc) host path))
     * else *)
    let rc = Curl.get_responsecode c in
    Curl.cleanup c;
    Lwt.return (rc, (Buffer.contents r))

  let get ?(content_type = "application/json") host path =
    let r, c = initialize_connection host path in
    Curl.set_post c false;
    Curl.set_httpheader c [ "Content-Type: " ^ content_type ];
    Curl_lwt.perform c >>= fun cc ->
    (* if cc <> Curl.CURLE_OK then
     *   raise (RequestError
     *            (Printf.sprintf "[%d] [%s] Curl exception: %s\n%!"
     *                (Curl.errno cc) host path))
     * else *)
    let rc = Curl.get_responsecode c in
    Curl.cleanup c;
    Lwt.return (rc, (Buffer.contents r))
end

(*      (Ezjsonm.to_string ~minify:false (Ezjsonm.from_string data)); *)

let curl_call meth f data path =
  let host = !LiquidOptions.tezos_node in
  if !LiquidOptions.verbosity > 0 then
    Printf.eprintf "\n%s to %s%s:\n--------------\n<<<%s>>>\n%!"
      meth host path data;
  try
    f host path data >>= fun (status, json) ->
    if !LiquidOptions.verbosity > 0 then begin
      Printf.eprintf "\nNode Response %d:\n------------------\n<<<%s>>>\n%!"
        status json;
    end;
    if status <> 200 then raise (RequestError (status, json));
    return json
  with Curl.CurlException (code, i, s) (* as exn *) ->
    raise (RequestError (Curl.errno code, s))
<<<<<<< HEAD

let curl_get path =
  let host = !LiquidOptions.tezos_node in
  if !LiquidOptions.verbosity > 0 then
    Printf.eprintf "\nGET to %s%s:\n--------------\n%!"
      host path;
  try
    Network.get host path >>= fun (status, json) ->
    if status <> 200 then raise (RequestError (status, json));
    if !LiquidOptions.verbosity > 0 then
      Printf.eprintf "\nNode Response %d:\n------------------\n%s\n%!"
        status
        (Ezjsonm.to_string ~minify:false (Ezjsonm.from_string json));
    return json
  with Curl.CurlException (code, i, s) (* as exn *) ->
    raise (RequestError (Curl.errno code, s))
=======

let curl_post ~data path =
  curl_call "POST" Network.post data path

let curl_get path =
  curl_call "GET" (fun host path data -> Network.get host path) "" path
>>>>>>> b71a803d


let post = ref curl_post
let get = ref curl_get


(* let error_string_of_michelson_error json =
 *   let errors =  Ezjsonm.get_list Error_monad.error_of_json json in
 *   let fmt = Format.str_formatter in
 *   Michelson_v1_error_reporter.report_error
 *     ~details:false
 *     ~show_source:false
 *     fmt
 *     errors;
 *   Format.flush_str_formatter () *)

let error_schema =
  lazy (
    Lwt.catch
      (fun () -> !get "/errors" >|= Ezjsonm.from_string)
      (function
        | RequestError _ | Not_found -> return @@ `O []
        | exn -> Lwt.fail exn)
  )


let memo_stack_code_cpt = ref 0
let memo_stack_code_tbl = Hashtbl.create 19
let reset_memo_stack_code () =
  memo_stack_code_cpt := 0;
  Hashtbl.clear memo_stack_code_tbl
let memo_stack_code e =
  try Hashtbl.find memo_stack_code_tbl e
  with Not_found ->
    let cpt = !memo_stack_code_cpt in
    incr memo_stack_code_cpt;
    Hashtbl.add memo_stack_code_tbl e cpt;
    cpt

let name_of_var_annot = function
  | None -> None
  | Some annot ->
    try Scanf.sscanf annot "@%s" (function
        | "" -> None
        | s -> Some s
      )
    with Scanf.Scan_failure _ | End_of_file -> None

let convert_stack env stack_expr =
  List.map (fun (e, annot) ->
      let name = name_of_var_annot annot in
      try StackConst (LiquidFromTezos.convert_const_notype env e), name
      with _ -> StackCode (memo_stack_code e), name
    ) stack_expr

let trace_of_json env ~loc_table ?(error=false) trace_r =
  let trace_expr =
    Ezjsonm.get_list (fun step ->
        let loc = Ezjsonm.find step ["location"] |> Ezjsonm.get_int in
        let gas = Ezjsonm.find step ["gas"]
                  |> Ezjsonm.get_string |> int_of_string in
        let stack =
          Ezjsonm.find step ["stack"]
          |> Ezjsonm.get_list (fun s ->
              Ezjsonm.find s ["item"] |> LiquidToTezos.const_of_ezjson,
              try Some (Ezjsonm.find s ["annot"] |> Ezjsonm.get_string)
              with Not_found -> None
            )
        in
        (loc, gas, stack)
      ) trace_r
  in
  (* Workaround bud in current betanet *)
  let trace_expr = match trace_expr with
    | (loc1, _, _) :: (loc2, _, _) :: _ when loc2 < loc1 -> List.rev trace_expr
    | _ -> trace_expr in
  let trace_expr = match List.rev trace_expr with
    | ((loc, gas, _) :: _) as rtrace_expr when error ->
      let extra = (loc + 1, gas, []) in
      List.rev (extra :: rtrace_expr)
    | _ -> trace_expr in
  let l =
    List.map (fun (loc, gas, stack) ->
        let loc =  match List.assoc_opt loc loc_table with
          | Some (loc, _) -> Some loc
          | None -> None
        in
        (* we don't know the liquidity type of elements in the stack *)
        let stack = convert_stack env stack in
        { loc; gas; stack }
      ) trace_expr in
  reset_memo_stack_code ();
  Array.of_list l

let loc_table_to_map loc_table =
  List.fold_left (fun m (pos, (loc, _)) ->
      IntMap.add pos loc m
    ) IntMap.empty loc_table

let fail_msg_of_err loc ~loc_table err =
  let json = Ezjsonm.find err ["with"] in
  let err_loc, _ (* failwith_ty *) = List.assoc loc loc_table in
  let env = { (LiquidTezosTypes.empty_env err_loc.loc_file)
              with loc_table = loc_table_to_map loc_table } in
  let failed_with_expr = LiquidToTezos.const_of_ezjson json in
  let failed_with =
    LiquidFromTezos.convert_const_notype env failed_with_expr in
  err_loc, Some (LiquidData.string_of_const failed_with)

let error_trace_of_err loc ~loc_table err =
  let err_loc, _ = List.assoc loc loc_table in
  try
    let json = Ezjsonm.find err ["trace"] in
    let env = { (LiquidTezosTypes.empty_env err_loc.loc_file)
                with loc_table = loc_table_to_map loc_table } in
    let trace = trace_of_json env ~loc_table ~error:true json in
    err_loc, Some trace
  with Not_found -> err_loc, None

let raise_error_from_l ?loc_table err_msg l =
  let default_error () =
    let last_descr = match List.rev l with
      | (_, _, _, _, Some descr, _) :: _ -> "\n  " ^ descr
      | _ -> ""
    in
    let err_l =
      List.map (fun (kind, id, _, title, descr, _) ->
          match title with
          | Some t -> t
          | None -> Printf.sprintf "%s: %s" kind id
        ) l
      |> String.concat "\n- "
    in
    Printf.sprintf "in %s\n- %s%s" err_msg err_l last_descr
  in
  match loc_table with
  | None -> raise (ResponseError (default_error ()))
  | Some loc_table ->
    let err_msg = Printf.sprintf "in %s" err_msg in
    try
      List.iter (fun (kind, id, loc, title, descr, err) ->
          let is_rejected =
            match String.rindex_opt id '.' with
            | None -> false
            | Some i ->
              String.sub id i (String.length id - i) = ".script_rejected"
          in
          match loc, kind, is_rejected with
          | Some loc, "temporary", true ->
            let err_loc, fail_str = fail_msg_of_err loc ~loc_table err in
            let _, trace = error_trace_of_err loc ~loc_table err in
            raise (RuntimeFailure ({err_msg; err_loc}, fail_str, trace))
          | Some loc, "temporary", _ ->
            let title = match title with Some t -> t | None -> id in
            let err_msg = String.concat "\n- " [err_msg; title] in
            let err_loc, trace = error_trace_of_err loc ~loc_table err in
            raise (RuntimeError ({err_msg; err_loc}, trace))
          | Some loc, _, _ ->
            let err_loc, _ = List.assoc loc loc_table in
            let err_msg = default_error () in
            raise (LocalizedError {err_msg; err_loc})
          | _ -> ()
        ) l;
      raise (ResponseError (default_error ()))
    with Not_found -> raise (ResponseError (default_error ()))

let extract_errors_from_json r schema =
  try
    let schema_l = Ezjsonm.find schema ["oneOf"] in
    try
      Ezjsonm.find r ["error"], schema_l
    with Not_found ->
    match Ezjsonm.get_list (fun x -> x) r with
    | err :: _ ->
      begin try
          let r = Ezjsonm.find err ["ecoproto"] in
          let id = Ezjsonm.find err ["id"] |> Ezjsonm.get_string in
          let schema_l =
            schema_l
            |> Ezjsonm.get_list (fun s ->
                try
                  let s_id =
                    Ezjsonm.find s ["properties"; "id"; "enum"]
                    |> Ezjsonm.get_list Ezjsonm.get_string
                    |> function [s] -> s | _ -> assert false
                  in
                  if s_id <> id then
                    None
                  else
                    Some (Ezjsonm.find s
                            ["properties"; "ecoproto"; "items"; "oneOf"])
                with Not_found -> None
              )
            |> List.find (function None -> false | Some _ -> true)
            |> function None -> assert false | Some s -> s
          in
          r, schema_l
        with Not_found  -> r, schema_l
      end
    | [] -> raise (ResponseError ("Could not parse error"))
    | exception Ezjsonm.Parse_error _ -> r, schema_l
  with Not_found -> r, schema

let rec descr_of_id id schema =
  try
    schema
    |> Ezjsonm.get_list (fun s ->
        try
          let schema = Ezjsonm.find s ["oneOf"] in
          descr_of_id id schema
        with Not_found ->
        try
          let s_id =
            Ezjsonm.find s ["properties"; "id"; "enum"]
            |> Ezjsonm.get_list Ezjsonm.get_string
            |> function [s] -> s | _ -> assert false
          in
          if s_id <> id then
            None, None
          else (
            let t =
              try Some (Ezjsonm.find s ["title"] |> Ezjsonm.get_string)
              with Not_found -> None
            in
            let d =
              try Some (Ezjsonm.find s ["description"] |> Ezjsonm.get_string)
              with Not_found -> None
            in
            (t, d)
          )
        with Not_found ->
          None, None
      )
    |> List.find (function Some _, _ | _, Some _ -> true | _ -> false)
  with Not_found | Ezjsonm.Parse_error _ ->
    None, None

let raise_response_error ?loc_table msg r =
  Lazy.force error_schema >>= fun error_schema ->
  let err, schema = extract_errors_from_json r error_schema in
  let l =
    try
      Ezjsonm.get_list (fun err ->
          let kind = Ezjsonm.find err ["kind"] |> Ezjsonm.get_string in
          if kind = "generic" then begin
            let err = Ezjsonm.find err ["error"] |> Ezjsonm.get_string in
            raise (ResponseError err)
          end;
          let id = Ezjsonm.find err ["id"] |> Ezjsonm.get_string in
          let title, descr = descr_of_id id schema in
          let loc =
            try Some (Ezjsonm.find err ["location"] |> Ezjsonm.get_int)
            with Not_found ->
            try Some (Ezjsonm.find err ["loc"] |> Ezjsonm.get_int)
            with Not_found -> None
          in
          kind, id, loc, title, descr, err
        ) err
    with Ezjsonm.Parse_error _ -> []
  in
  raise_error_from_l ?loc_table msg l


let send_post ?loc_table ~data path =
  Lwt.catch
    (fun () -> !post ~data path)
    (function
      | RequestError (code, res) as exn ->
        begin try raise_response_error ?loc_table path (Ezjsonm.from_string res)
          with Ezjsonm.Parse_error _ | Not_found -> Lwt.fail exn
        end
      | exn -> Lwt.fail exn
    )

let send_get ?loc_table path =
  Lwt.catch
    (fun () -> !get path)
    (function
      | RequestError (code, res) as exn ->
        begin try raise_response_error ?loc_table path (Ezjsonm.from_string res)
          with Ezjsonm.Parse_error _ | Not_found -> Lwt.fail exn
        end
      | exn -> Lwt.fail exn
    )


let mk_json_obj fields =
  fields
  |> List.map (fun (f,v) -> "\"" ^ f ^ "\":" ^ v)
  |> String.concat ","
  |> fun fs -> "{" ^ fs ^ "}"

let mk_json_arr l = "[" ^ String.concat "," l ^ "]"


let compile_liquid liquid =
  let ocaml_asts = match liquid with
    | From_strings ss ->
      List.map (fun s ->
          "liquidity_buffer",
          LiquidFromOCaml.structure_of_string ~filename:"liquidity_buffer"
            s) ss
    | From_files files ->
      List.map (fun f -> f, LiquidFromOCaml.read_file f) files
  in
  let syntax_ast, syntax_init, env =
    LiquidFromOCaml.translate_multi ocaml_asts in
  let contract_sig = full_sig_of_contract syntax_ast in
  let typed_ast = LiquidCheck.typecheck_contract
      ~warnings:true ~decompiling:false env syntax_ast in
  let encoded_ast, to_inline =
    LiquidEncode.encode_contract ~annot:true env typed_ast in
  let live_ast = LiquidSimplify.simplify_contract encoded_ast to_inline in
  let pre_michelson = LiquidMichelson.translate live_ast in
  let pre_michelson =
    if !LiquidOptions.peephole then
      LiquidPeephole.simplify pre_michelson
    else
      pre_michelson
  in
  let pre_init = match syntax_init with
    | None -> None
    | Some syntax_init ->
      let inputs_infos = syntax_init.init_args in
      Some (
        LiquidInit.compile_liquid_init env contract_sig syntax_init,
        inputs_infos)
  in
  ( env, syntax_ast, pre_michelson, pre_init )

let decompile_michelson code =
  let env = LiquidTezosTypes.empty_env "mic_code" in
  let c = LiquidFromTezos.convert_contract env code in
  let c = LiquidClean.clean_contract c in
  let c = LiquidInterp.interp c in
  let c = LiquidDecomp.decompile c in
  let annoted_tz, type_annots, types = LiquidFromTezos.infos_env env in
  let env = LiquidFromTezos.convert_env env in
  let typed_ast = LiquidCheck.typecheck_contract ~warnings:false ~decompiling:true env c in
  let encode_ast, to_inline =
    LiquidEncode.encode_contract ~decompiling:true env typed_ast in
  let live_ast = LiquidSimplify.simplify_contract
      ~decompile_annoted:annoted_tz encode_ast to_inline in
  let multi_ast = LiquidDecode.decode_contract live_ast in
  let untyped_ast = LiquidUntype.untype_contract multi_ast in
  untyped_ast

<<<<<<< HEAD
let operation_of_json r =
=======
let get_json_string s =
  try Scanf.sscanf s "%S" (fun x -> x)
  with _ -> raise Not_found

let get_json_int s =
  try Scanf.sscanf s "%d" (fun x -> x)
  with _ ->
  try Scanf.sscanf s "\"%d\"" (fun x -> x)
  with _ -> raise Not_found

let get_counter source =
  send_get
      (Printf.sprintf "/chains/main/blocks/head/context/contracts/%s/counter"
         source)
  >>= fun r ->
  try
    get_json_int r |> return
  with Not_found ->
    raise_response_error "get_counter" (Ezjsonm.from_string r)

let get_next_counter source =
  match !LiquidOptions.counter with
  | None ->
    get_counter source >>= fun counter ->
    return (counter+1)
  | Some counter -> return counter

let get_head_hash () =
  send_get "/chains/main/blocks/head/header" >>= fun r ->
  let r = Ezjsonm.from_string r in
  try
    Ezjsonm.find r ["hash"] |> Ezjsonm.get_string |> return
  with Not_found ->
    raise_response_error "get_head_hash" r

type head = {
  head_hash : string;
  head_chain_id : string;
}

let get_head () =
  send_get "/chains/main/blocks/head" >>= fun r ->
  let r = Ezjsonm.from_string r in
  try
    let head_hash = Ezjsonm.find r ["hash"] |> Ezjsonm.get_string in
    let head_chain_id = Ezjsonm.find r ["chain_id"] |> Ezjsonm.get_string in
    return { head_hash; head_chain_id }
  with Not_found ->
    raise_response_error "get_head" r

let get_predecessor () =
  send_get "/chains/main/blocks/head/header" >>= fun r ->
  let r = Ezjsonm.from_string r in
  try
    Ezjsonm.find r ["predecessor"] |> Ezjsonm.get_string |> return
  with Not_found ->
    raise_response_error "get_predecessor" r

let get_protocol () =
  send_get "/chains/main/blocks/head/header" >>= fun r ->
  let r = Ezjsonm.from_string r in
  try
    Ezjsonm.find r ["protocol"] |> Ezjsonm.get_string |> return
  with Not_found ->
    raise_response_error "get_protocol" r

let managerPubkey chain_id =
  match !LiquidOptions.protocol with
  | Some Zeronet -> "manager_pubkey"
  | Some (Alphanet | Mainnet) -> "managerPubkey"
  | None ->
    if chain_id = LiquidOptions.zeronet_id then "manager_pubkey"
    else "managerPubkey"

let operation_of_json ~head r =
>>>>>>> b71a803d
  let env = LiquidTezosTypes.empty_env "operation" in
  let source = Ezjsonm.(find r ["source"] |> get_string) in
  let nonce = Ezjsonm.(find r ["nonce"] |> get_int) in
  let kind = Ezjsonm.(find r ["kind"] |> get_string) in
  let op = match kind with
    | "reveal" -> Reveal Ezjsonm.(find r ["public_key"] |> get_string)
    | "transaction" ->
      let open Ezjsonm in
      Transaction {
        amount = find r ["amount"] |> get_string;
        destination = find r ["destination"] |> get_string;
        parameters =
          try find r ["parameters"]
              |> LiquidToTezos.const_of_ezjson
              |> LiquidFromTezos.convert_const_notype env
              |> Option.some
          with Not_found -> None;
      }
    | "origination" ->
      let open Ezjsonm in
      let script =
        try
          let code =
            find r ["script"; "code"]
            |> LiquidToTezos.contract_of_ezjson
            |> decompile_michelson in
          let storage =
            find r ["script"; "storage"]
            |> LiquidToTezos.const_of_ezjson
            |> (fun e -> LiquidFromTezos.convert_const_type
                   env e code.storage)
          in
          Some (code, storage)
        with Not_found -> None in
      Origination {
<<<<<<< HEAD
        manager = find r ["manager_pubkey"] |> get_string;
        script;
        spendable =
          (try find r ["spendable"] |> get_bool with Not_found -> true);
        delegatable =
          (try find r ["delegatable"] |> get_bool with Not_found -> true);
        balance = find r ["balance"] |> get_string;
        delegate =
          Option.try_with (fun () -> find r ["delegate"] |> get_string);
      }

=======
          manager = find r [managerPubkey head.head_hash] |> get_string;
          script;
          spendable =
            (try find r ["spendable"] |> get_bool with Not_found -> true);
          delegatable =
            (try find r ["delegatable"] |> get_bool with Not_found -> true);
          balance = find r ["balance"] |> get_string;
          delegate =
            Option.try_with (fun () -> find r ["delegate"] |> get_string);
        }
>>>>>>> b71a803d
    | "delegation" ->
      Delegation Ezjsonm.(
          Option.try_with (fun () -> find r ["delegate"] |> get_string);
        )
    | _ -> failwith kind in
  { source; nonce; op }



let get_big_map_type storage =
  match storage with
  | Ttuple (Tbigmap (k, v) :: _)
  | Trecord (_, (_, Tbigmap (k, v)) :: _) -> Some (k, v)
  | _ -> None

let run_pre ?(debug=false)
    env storage_ty pre_michelson source input storage =
  let rpc = if debug then "trace_code" else "run_code" in
  let c, loc_table =
    LiquidToTezos.convert_contract ~expand:true pre_michelson in
  let input_m = LiquidToTezos.convert_const input in
  let storage_m = LiquidToTezos.convert_const storage in
  let contract_json = LiquidToTezos.json_of_contract c in
  let input_json = LiquidToTezos.json_of_const input_m in
  let storage_json = LiquidToTezos.json_of_const storage_m in
  let run_fields = [
    "script", contract_json;
    "input", input_json;
    "storage", storage_json;
    "amount", Printf.sprintf "%S" !LiquidOptions.amount;
  ] in
  let run_json = mk_json_obj run_fields in
  send_post ~loc_table ~data:run_json
    (Printf.sprintf "/chains/main/blocks/head/helpers/scripts/%s" rpc)
  >>= fun r ->
  let r = Ezjsonm.from_string r in
  try
    let storage_r = Ezjsonm.find r ["storage"] in
    let operations_r = Ezjsonm.find r ["operations"] in
    get_head () >>= fun head ->
    let operations = Ezjsonm.get_list (operation_of_json ~head) operations_r in
    let big_map_diff_r =
      try Some (Ezjsonm.find r ["big_map_diff"])
      with Not_found -> None
    in
    let trace_r =
      if not debug then None
      else Some (Ezjsonm.find r ["trace"])
    in
    let storage_expr = LiquidToTezos.const_of_ezjson storage_r in
    let get_value v = match Ezjsonm.get_dict v with
      | [] -> None
      | _ :: _ ->
        Some (LiquidToTezos.const_of_ezjson v)
      | exception Ezjsonm.Parse_error _ ->
        Some (LiquidToTezos.const_of_ezjson v) in
    let big_map_diff_expr = match big_map_diff_r with
      | None -> None
      | Some json_diff ->
        Some (Ezjsonm.get_list (fun diffi ->
            try
              Ok (
                Ezjsonm.find diffi ["key"] |> LiquidToTezos.const_of_ezjson,
                try Ezjsonm.find diffi ["value"] |> get_value
                with Not_found -> None
              )
            with Not_found ->
              Error (Ezjsonm.get_pair
                       Ezjsonm.get_string
                       get_value
                       diffi)
          ) json_diff)
    in
    let env = LiquidTezosTypes.empty_env env.filename in
    let storage =
      LiquidFromTezos.convert_const_type env storage_expr
        storage_ty
    in
    (* TODO parse returned operations *)
    let big_map_diff =
      match big_map_diff_expr, get_big_map_type storage_ty with
      | None, _ -> None
      | Some _, None -> assert false
      | Some d, Some (tk, tv) ->
        Some (List.map (function
            | Ok (k, Some v) ->
              let v = LiquidFromTezos.convert_const_type env v tv in
              let k = DiffKey (LiquidFromTezos.convert_const_type env k tk) in
              Big_map_add (k, v)
            | Error (h, Some v) ->
              let v = LiquidFromTezos.convert_const_type env v tv in
              let k = DiffKeyHash h in
              Big_map_add (k, v)
            | Ok (k, None) ->
              let k = DiffKey (LiquidFromTezos.convert_const_type env k tk) in
              Big_map_remove k
            | Error (h, None) ->
              let k = DiffKeyHash h in
              Big_map_remove k
          ) d)
    in
    let trace = match trace_r with
      | None -> None
      | Some trace_r -> Some (trace_of_json env ~loc_table trace_r)
    in
    return (operations, storage, big_map_diff, trace)
  with Not_found ->
    raise_response_error ~loc_table "run" r


let run ~debug liquid entry_name input_string storage_string =
  let env, contract , pre_michelson, _ = compile_liquid liquid in
  let entry =
    try
      List.find (fun e -> e.entry_sig.entry_name = entry_name) contract.entries
    with Not_found ->
      invalid_arg @@ "Contract has no entry point " ^ entry_name
  in
  let contract_sig = full_sig_of_contract contract in
  let input =
    LiquidData.translate { env with filename = "run_input" }
      contract_sig input_string entry.entry_sig.parameter
  in
  let parameter = match contract_sig.f_entries_sig with
    | [_] -> input
    | _ -> LiquidEncode.encode_const env contract_sig
             (CConstr (prefix_entry ^ entry_name, input)) in
  let storage =
    LiquidData.translate { env with filename = "run_storage" }
      contract_sig storage_string contract.storage
  in
  run_pre ~debug env contract.storage
    pre_michelson !LiquidOptions.source parameter storage

let run_debug liquid entry_name input_string storage_string =
  run ~debug:true liquid entry_name input_string storage_string
  >>= function
  | (nbops, sto, big_diff, Some trace) ->
    Lwt.return (nbops, sto, big_diff, trace)
  | _ -> assert false

let run liquid entry_name input_string storage_string =
  run ~debug:false liquid entry_name input_string storage_string
  >>= fun (nbops, sto, big_diff, _) ->
  Lwt.return (nbops, sto, big_diff)

<<<<<<< HEAD
let get_json_string s =
  try Scanf.sscanf s "%S" (fun x -> x)
  with _ -> raise Not_found

let get_json_int s =
  try Scanf.sscanf s "%d" (fun x -> x)
  with _ ->
  try Scanf.sscanf s "\"%d\"" (fun x -> x)
  with _ -> raise Not_found

let get_counter source =
  send_get
    (Printf.sprintf "/chains/main/blocks/head/context/contracts/%s/counter"
       source)
  >>= fun r ->
  try
    get_json_int r |> return
  with Not_found ->
    raise_response_error "get_counter" (Ezjsonm.from_string r)

let get_head_hash () =
  send_get "/chains/main/blocks/head/header" >>= fun r ->
  let r = Ezjsonm.from_string r in
  try
    Ezjsonm.find r ["hash"] |> Ezjsonm.get_string |> return
  with Not_found ->
    raise_response_error "get_head_hash" r

type head = {
  head_hash : string;
  head_chain_id : string;
}

let get_head () =
  send_get "/chains/main/blocks/head" >>= fun r ->
  let r = Ezjsonm.from_string r in
  try
    let head_hash = Ezjsonm.find r ["hash"] |> Ezjsonm.get_string in
    let head_chain_id = Ezjsonm.find r ["chain_id"] |> Ezjsonm.get_string in
    return { head_hash; head_chain_id }
  with Not_found ->
    raise_response_error "get_head" r

let get_predecessor () =
  send_get "/chains/main/blocks/head/header" >>= fun r ->
  let r = Ezjsonm.from_string r in
  try
    Ezjsonm.find r ["predecessor"] |> Ezjsonm.get_string |> return
  with Not_found ->
    raise_response_error "get_predecessor" r

let get_protocol () =
  send_get "/chains/main/blocks/head/header" >>= fun r ->
  let r = Ezjsonm.from_string r in
  try
    Ezjsonm.find r ["protocol"] |> Ezjsonm.get_string |> return
  with Not_found ->
    raise_response_error "get_protocol" r

=======
>>>>>>> b71a803d
let get_storage liquid address =
  let env, syntax_ast, pre_michelson, pre_init_infos = compile_liquid liquid in
  send_get
    (Printf.sprintf
       "/chains/main/blocks/head/context/contracts/%s/storage"
       address)
  >>= fun r ->
  let r = Ezjsonm.from_string r in
  try
    let storage_expr = LiquidToTezos.const_of_ezjson r in
    let env = LiquidTezosTypes.empty_env env.filename in
    return
      (LiquidFromTezos.convert_const_type env storage_expr
         syntax_ast.storage)
  with Not_found ->
    raise_response_error "get_storage" r

let is_revealed source =
  send_get
    (Printf.sprintf
       "/chains/main/blocks/head/context/contracts/%s/manager_key"
       source)
  >>= fun r ->
  let r = Ezjsonm.from_string r in
  try
    ignore (Ezjsonm.find r ["key"]);
    return true
  with Not_found ->
    return false

let get_public_key_hash_from_secret_key sk =
  sk
  |> Sodium.Sign.secret_key_to_public_key
  (* Replace by this when tezos is fixed *)
  (* |> Ed25519.Secret_key.to_public_key *)
  |> Ed25519.Public_key.hash
  |> Ed25519.Public_key_hash.to_b58check

let get_public_key_from_secret_key sk =
  sk
  |> Sodium.Sign.secret_key_to_public_key
  (* Replace by this when tezos is fixed *)
  (* |> Ed25519.Secret_key.to_public_key *)
  |> Ed25519.Public_key.to_b58check

let init_storage ?source liquid init_params_strings =
  let source = match source with
    | Some _ -> source
    | None -> !LiquidOptions.source
  in
  let env, syntax_ast, pre_michelson, pre_init_infos = compile_liquid liquid in
  let contract_sig = full_sig_of_contract syntax_ast in
  let pre_init, init_infos = match pre_init_infos with
    | None -> raise (ResponseError "init_storage: Missing init")
    | Some pre_init_infos -> pre_init_infos
  in
  match pre_init with
  | LiquidInit.Init_constant c ->
    if init_params_strings <> [] then
      raise (ResponseError "init_storage: Constant storage, no inputs needed");
    return c
  | LiquidInit.Init_code (syntax_c, c) ->
    let init_params =
      try
        List.map2 (fun input_str (input_name,_, input_ty) ->
            LiquidData.translate { env with filename = input_name }
              contract_sig input_str input_ty
          ) init_params_strings init_infos
      with Invalid_argument _ ->
        raise
          (ResponseError
             (Printf.sprintf
                "init_storage: init storage needs %d arguments, but was given %d"
                (List.length init_infos) (List.length init_params_strings)
             ))
    in
    let eval_input_storage =
      try
        LiquidData.default_const syntax_ast.storage
        |> LiquidEncode.encode_const env contract_sig
      with Not_found -> failwith "could not construct dummy storage for eval"
    in
    let eval_input_parameter = match init_params with
      | [] -> CUnit
      | [x] -> x
      | _ -> CTuple init_params in

    run_pre env syntax_ast.storage c source
      eval_input_parameter eval_input_storage
    >>= fun (_, eval_init_storage, big_map_diff, _) ->
    (* Add elements of big map *)
    let eval_init_storage = match eval_init_storage, big_map_diff with
      | CTuple (CBigMap m :: rtuple), Some l ->
        let m = List.fold_left (fun m -> function
            | Big_map_add (DiffKey k, v) -> (k, v) :: m
            | Big_map_add (DiffKeyHash _, _) ->
              failwith "Big map must be empty in initial storage with this version of Tezos node"
            | Big_map_remove _ -> m
          ) m l
        in
        CTuple (CBigMap m :: rtuple)
      | CRecord ((bname, CBigMap m) :: rrecord), Some l ->
        let m = List.fold_left (fun m -> function
            | Big_map_add (DiffKey k, v) -> (k, v) :: m
            | Big_map_add (DiffKeyHash _, _) ->
              failwith "Big map must be empty in initial storage with this version of Tezos node"
            | Big_map_remove _ -> m
          ) m l
        in
        CRecord ((bname, CBigMap m) :: rrecord)
      | _ -> eval_init_storage
    in
    Printf.eprintf "Evaluated initial storage: %s\n%!"
      (LiquidData.string_of_const eval_init_storage);
    return (LiquidEncode.encode_const env contract_sig eval_init_storage)


let forge_deploy ?head ?source ?public_key
    ?(delegatable=false) ?(spendable=false)
    liquid init_params_strings =
  let source = match source, !LiquidOptions.source with
    | Some source, _ | _, Some source -> source
    | None, None -> raise (ResponseError "forge_deploy: Missing source")
  in
  let env, syntax_ast, pre_michelson, _ = compile_liquid liquid in
  init_storage ~source liquid init_params_strings >>= fun init_storage ->
  begin match head with
    | Some head -> return head
    | None -> get_head ()
  end >>= fun head ->
  get_next_counter source >>= fun counter ->
  is_revealed source >>= fun source_revealed ->
  let c, loc_table =
    LiquidToTezos.convert_contract ~expand:true pre_michelson in
  let init_storage_m = LiquidToTezos.convert_const init_storage in
  let contract_json = LiquidToTezos.json_of_contract c in
  let init_storage_json = LiquidToTezos.json_of_const init_storage_m in
  let script_json = [
    "code", contract_json;
    "storage", init_storage_json
  ] |> mk_json_obj
  in
  let origination_json counter = [
    "kind", "\"origination\"";
    "source", Printf.sprintf "%S" source;
    "fee", Printf.sprintf "%S" !LiquidOptions.fee;
    "counter", Printf.sprintf "\"%d\"" counter;
    "gas_limit", Printf.sprintf "%S" !LiquidOptions.gas_limit;
    "storage_limit", Printf.sprintf "%S" !LiquidOptions.storage_limit;
    managerPubkey head.head_chain_id, Printf.sprintf "%S" source;
    "balance", Printf.sprintf "%S" !LiquidOptions.amount;
    "spendable", string_of_bool spendable;
    "delegatable", string_of_bool delegatable;
    "script", script_json;
  ] |> mk_json_obj
  in
  let operations = match source_revealed, public_key with
    | true, _ | _, None -> [origination_json counter]
    | false, Some edpk ->
      let reveal_json = [
        "kind", "\"reveal\"";
        "source", Printf.sprintf "%S" source;
        "fee", "\"0\"";
        "counter", Printf.sprintf "\"%d\"" counter;
        "gas_limit", "\"20\"";
        "storage_limit", "\"0\"";
        "public_key", Printf.sprintf "%S" edpk;
      ] |> mk_json_obj
      in
      [reveal_json; origination_json (counter + 1)]
  in
  let operations_json = mk_json_arr operations in
  let data = [
    "branch", Printf.sprintf "%S" head.head_hash;
    "contents", operations_json;
  ] |> mk_json_obj
  in
  send_post ~loc_table ~data
    "/chains/main/blocks/head/helpers/forge/operations"
  >>= fun r ->
  try
    let op = get_json_string r in
    return (op, operations_json, loc_table)
  with Not_found ->
    raise_response_error ~loc_table "forge_deploy" (Ezjsonm.from_string r)

let hash msg =
  Blake2B.(to_bytes (hash_bytes [MBytes.of_string "\x03"; msg]))

let sign sk op_b =
  Ed25519.sign sk (hash op_b)

let inject_operation ?loc_table ?sk ~head json_op op =
  let op_b = MBytes.of_string (Hex.to_string op) in
  get_protocol () >>= fun protocol ->
  let signed_op, op_hash, data = match sk with
    | None ->
      let op_hash =
        Operation_hash.to_b58check @@
        Operation_hash.hash_bytes [ op_b ] in
      op, op_hash, [[
<<<<<<< HEAD
          "protocol", Printf.sprintf "%S" protocol;
          "branch", Printf.sprintf "%S" head;
          "contents", json_op;
        ] |> mk_json_obj] |> mk_json_arr
=======
        "protocol", Printf.sprintf "%S" protocol;
        "branch", Printf.sprintf "%S" head.head_hash;
        "contents", json_op;
      ] |> mk_json_obj] |> mk_json_arr
>>>>>>> b71a803d

    | Some sk ->
      let signature_b = sign sk op_b in
      let signature = Ed25519.Signature.to_b58check signature_b in
      let signed_op_b = MBytes.concat "" [op_b; signature_b] in
      let signed_op = Hex.of_string (MBytes.to_string signed_op_b) in
      let op_hash =
        Operation_hash.to_b58check @@
        Operation_hash.hash_bytes [ signed_op_b ] in
      signed_op, op_hash, [[
<<<<<<< HEAD
          "protocol", Printf.sprintf "%S" protocol;
          "branch", Printf.sprintf "%S" head;
          "contents", json_op;
          "signature", Printf.sprintf "%S" signature;
        ] |> mk_json_obj] |> mk_json_arr
=======
        "protocol", Printf.sprintf "%S" protocol;
        "branch", Printf.sprintf "%S" head.head_hash;
        "contents", json_op;
        "signature", Printf.sprintf "%S" signature;
      ] |> mk_json_obj] |> mk_json_arr
>>>>>>> b71a803d
  in
  send_post ?loc_table ~data
    "/chains/main/blocks/head/helpers/preapply/operations"
  >>= fun r ->
  let r = Ezjsonm.from_string r in
  (try
     let r =
       match Ezjsonm.get_list (fun x -> x) r with
       | r :: _ -> r | [] -> assert false in
     let contents =
       Ezjsonm.find r ["contents"] |> Ezjsonm.get_list (fun o -> o) in
     Lwt_list.map_p (fun o ->
         try
           match Ezjsonm.(find o ["kind"] |> get_string) with
           | "activate_account" -> return_ok []
           | _ ->
             let result = Ezjsonm.find o ["metadata"; "operation_result" ] in
             let status =
               Ezjsonm.find result ["status"] |> Ezjsonm.get_string in
             match status with
             | "failed" ->
               let errors =
                 try Ezjsonm.find result ["errors"]
                 with Not_found -> `A [] in
               begin try
                   raise_response_error ?loc_table status errors
                 with exn -> return_error exn
               end
             | "backtracked" | "skipped" ->
               return_error (Failure status)
             | "applied" ->
               let contracts =
                 try
                   Ezjsonm.find result ["originated_contracts"]
                   |> Ezjsonm.get_list Ezjsonm.get_string
                 with Not_found -> [] in
               return_ok contracts
             | _ -> return_error (Failure status)
         with Not_found -> return_error (Failure "operation_result")
       ) contents
     >>= function
     | x :: _ -> return x
     | [] -> return_error (Failure "no contents")
   with Not_found ->
     raise_response_error ?loc_table "inject (preapply/operations)" r
  ) >>= fun result ->
  let data = Printf.sprintf "%S" (Hex.show signed_op) in
  send_post ?loc_table ~data "/injection/operation" >>= fun r ->
  (try
     get_json_string r |> return
   with Not_found ->
     raise_response_error ?loc_table "inject (/injection/operation)"
       (Ezjsonm.from_string r)
  ) >>= fun injected_op_hash ->
  assert (injected_op_hash = op_hash);

  return (injected_op_hash, result)


let deploy ?(delegatable=false) ?(spendable=false) liquid init_params_strings =
  let sk = match !LiquidOptions.private_key with
    | None -> raise (ResponseError "deploy: Missing private key")
    | Some sk -> match Ed25519.Secret_key.of_b58check sk with
      | Ok sk -> sk
      | Error _ -> raise (ResponseError "deploy: Bad private key")
  in
  let source = match !LiquidOptions.source with
    | Some source -> source
    | None -> get_public_key_hash_from_secret_key sk
  in
  let public_key = get_public_key_from_secret_key sk in
  get_head () >>= fun head ->
  forge_deploy ~head ~source ~public_key ~delegatable ~spendable
    liquid init_params_strings
  >>= fun (op, op_json, loc_table) ->
  inject_operation ~loc_table ~sk ~head op_json (`Hex op) >>= function
  | op_h, Ok [c] -> return (op_h, Ok c)
  | op_h, Error e -> return (op_h, Error e)
  | _ -> raise (ResponseError "deploy (inject)")


let forge_call ?head ?source ?public_key
    liquid address entry_name input_string =
  let source = match source, !LiquidOptions.source with
    | Some source, _ | _, Some source -> source
    | None, None -> raise (ResponseError "forge_call: Missing source")
  in
  let env, contract, pre_michelson, pre_init_infos = compile_liquid liquid in
  let contract_sig = full_sig_of_contract contract in
  let entry =
    try
      List.find (fun e -> e.entry_sig.entry_name = entry_name) contract.entries
    with Not_found ->
      invalid_arg @@ "Contract has no entry point " ^ entry_name
  in
  let input =
    LiquidData.translate { env with filename = "call_parameter" }
      contract_sig input_string entry.entry_sig.parameter
  in
  let parameter = match contract_sig.f_entries_sig with
    | [_] -> input
    | _ -> LiquidEncode.encode_const env contract_sig
             (CConstr (prefix_entry ^ entry_name, input)) in
  let _, loc_table =
    LiquidToTezos.convert_contract ~expand:true pre_michelson in
  let parameter_m = LiquidToTezos.convert_const parameter in
  let parameter_json = LiquidToTezos.json_of_const parameter_m in
  begin match head with
    | Some head -> return head
    | None -> get_head ()
  end >>= fun head ->
  get_next_counter source >>= fun counter ->
  is_revealed source >>= fun source_revealed ->
  let transaction_json counter = [
    "kind", "\"transaction\"";
    "source", Printf.sprintf "%S" source;
    "fee", Printf.sprintf "%S" !LiquidOptions.fee;
    "counter", Printf.sprintf "\"%d\"" counter;
    "gas_limit", Printf.sprintf "%S" !LiquidOptions.gas_limit;
    "storage_limit", Printf.sprintf "%S" !LiquidOptions.storage_limit;
    "amount", Printf.sprintf "%S" !LiquidOptions.amount;
    "destination", Printf.sprintf "%S" address;
    "parameters", parameter_json;
  ] |> mk_json_obj
  in
  let operations = match source_revealed, public_key with
    | true, _ | _, None -> [transaction_json counter]
    | false, Some edpk ->
      let reveal_json = [
        "kind", "\"reveal\"";
        "source", Printf.sprintf "%S" source;
        "fee", "\"0\"";
        "counter", Printf.sprintf "\"%d\"" counter;
        "gas_limit", "\"20\"";
        "storage_limit", "\"0\"";
        "public_key", Printf.sprintf "%S" edpk;
      ] |> mk_json_obj
      in
      [reveal_json; transaction_json (counter + 1)]
  in
  let operations_json = mk_json_arr operations in
  let data = [
    "branch", Printf.sprintf "%S" head.head_hash;
    "contents", operations_json;
  ] |> mk_json_obj
  in
  send_post ~loc_table ~data
    "/chains/main/blocks/head/helpers/forge/operations"
  >>= fun r ->
  try
    let op = get_json_string r in
    return (op, operations_json, loc_table)
  with Not_found ->
    raise_response_error ~loc_table "forge_call" (Ezjsonm.from_string r)

let call liquid address entry_name parameter_string =
  let sk = match !LiquidOptions.private_key with
    | None -> raise (ResponseError "call: Missing private key")
    | Some sk -> match Ed25519.Secret_key.of_b58check sk with
      | Ok sk -> sk
      | Error _ -> raise (ResponseError "call: Bad private key")
  in
  let source = match !LiquidOptions.source with
    | Some source -> source
    | None -> get_public_key_hash_from_secret_key sk
  in
  let public_key = get_public_key_from_secret_key sk in
  get_head () >>= fun head ->
  forge_call ~head ~source ~public_key
    liquid address entry_name parameter_string
  >>= fun (op, op_json, loc_table) ->
  inject_operation ~loc_table ~sk ~head op_json (`Hex op) >>= function
  | op_h, Ok [] -> return (op_h, Ok ())
  | op_h, Error e -> return (op_h, Error e)
  | _ -> raise (ResponseError "call (inject)")


let reveal sk =
  let source = get_public_key_hash_from_secret_key sk in
  let public_key = get_public_key_from_secret_key sk in
  get_head () >>= fun head ->
  get_next_counter source >>= fun counter ->
  let reveal_json = [
    "kind", "\"reveal\"";
    "source", Printf.sprintf "%S" source;
    "fee", "\"0\"";
    "counter", Printf.sprintf "\"%d\"" counter;
    "gas_limit", "\"20\"";
    "storage_limit", "\"0\"";
    "public_key", Printf.sprintf "%S" public_key;
  ] |> mk_json_obj
  in
  let operations_json = mk_json_arr [reveal_json] in
  let data = [
    "branch", Printf.sprintf "%S" head.head_hash;
    "contents", operations_json;
  ] |> mk_json_obj
  in
  send_post ~data "/chains/main/blocks/head/helpers/forge/operations"
  >>= fun r ->
  (try
     get_json_string r |> return_some
   with Not_found ->
     return_none
  ) >>= function
  | Some op ->
    inject_operation ~sk ~head operations_json (`Hex op) >>= fun _ ->
    return_unit
  | None ->
    return_unit


let activate ~secret =
  let sk = match !LiquidOptions.private_key with
    | None -> raise (ResponseError "activate: Missing private key")
    | Some sk -> match Ed25519.Secret_key.of_b58check sk with
      | Ok sk -> sk
      | Error _ -> raise (ResponseError "activate: Bad private key")
  in
  let source = match !LiquidOptions.source with
    | Some source -> source
    | None -> get_public_key_hash_from_secret_key sk
  in
  get_head () >>= fun head ->
  let activate_json = [
    "kind", "\"activate_account\"";
    "pkh", Printf.sprintf "%S" source;
    "secret", Printf.sprintf "%S" secret;
  ] |> mk_json_obj
  in
  let operations_json = mk_json_arr [activate_json] in
  let data = [
    "branch", Printf.sprintf "%S" head.head_hash;
    "contents", operations_json;
  ] |> mk_json_obj
  in
  send_post ~data "/chains/main/blocks/head/helpers/forge/operations"
  >>= fun r ->
  (try
     get_json_string r |> return
   with Not_found ->
     raise_response_error "forge activation" (Ezjsonm.from_string r)
  ) >>= fun op ->
  inject_operation ~sk ~head operations_json (`Hex op) >>= function
  | op_h, Ok [] -> return op_h
  | _, _ -> raise (ResponseError "activation (inject)")


(* operation is an hexa string, signature is "edsig..." of 0x03..., where
   [...] is the hexa string of operation. *)
let inject ~operation ~signature =
  let signature =
    match Ed25519.Signature.of_b58check signature with
    | Error _ -> failwith "cannot decode signature"
    | Ok signature_b ->
      Hex.show (Hex.of_string (MBytes.to_string signature_b))
  in
  let b = Buffer.create 1000 in
  Buffer.add_char b '"';
  for i = 0 to String.length operation -1 do
    let c = operation.[i] in
    match c with
    | '0'..'9' | 'a' .. 'f' | 'A'..'F' -> Buffer.add_char b c
    | ' ' | '\n' | '\t' -> ()
    | _ ->
      Printf.eprintf "Error: illegal characher '%s' in operation hexa\n%!"
        (Char.escaped c);
      exit 2
  done;
  Buffer.add_string b signature;
  Buffer.add_char b '"';
  let data = Buffer.contents b in
  send_post "/injection/operation" ~data >>= fun r ->
  try
    get_json_string r |> return
  with Not_found ->
    raise_response_error "inject (/injection/operation)"
      (Ezjsonm.from_string r)


(* Withoud optional argument head *)
module Async = struct
  type 'a t = 'a Lwt.t

  let init_storage liquid init_params_strings =
    init_storage liquid init_params_strings

  let forge_deploy ?(delegatable=false) ?(spendable=false)
      liquid init_params_strings =
    forge_deploy ~delegatable ~spendable liquid init_params_strings
    >>= fun (op, _, _) -> return op

  let forge_call liquid address entry_name parameter_string =
    forge_call liquid address entry_name parameter_string
    >>= fun (op, _, _) -> return op

  let run liquid entry_name input_string storage_string =
    run liquid entry_name input_string storage_string

  let run_debug liquid entry_name input_string storage_string =
    run_debug liquid entry_name input_string storage_string

  let deploy ?(delegatable=false) ?(spendable=false)
      liquid init_params_strings =
    deploy ~delegatable ~spendable liquid init_params_strings

  let get_storage liquid address =
    get_storage liquid address

  let call liquid address parameter_string =
    call liquid address parameter_string

  let activate ~secret =
    activate ~secret

  let inject ~operation ~signature =
    inject ~operation ~signature

end

module Sync = struct
  type 'a t = 'a

  let init_storage liquid init_params_strings =
    Lwt_main.run (init_storage liquid init_params_strings)

  let forge_deploy ?(delegatable=false) ?(spendable=false)
      liquid init_params_strings =
    Lwt_main.run (forge_deploy liquid init_params_strings
                  >>= fun (op, _, _) -> return op)

  let forge_call liquid address entry_name parameter_string =
    Lwt_main.run (forge_call liquid address entry_name parameter_string
                  >>= fun (op, _, _) -> return op)

  let run liquid entry_name input_string storage_string =
    Lwt_main.run (run liquid entry_name input_string storage_string)

  let run_debug liquid entry_name input_string storage_string =
    Lwt_main.run (run_debug liquid entry_name input_string storage_string)

  let deploy ?(delegatable=false) ?(spendable=false)
      liquid init_params_strings =
    Lwt_main.run (deploy ~delegatable ~spendable liquid init_params_strings)

  let get_storage liquid address =
    Lwt_main.run (get_storage liquid address)

  let call liquid address entry_name parameter_string =
    Lwt_main.run (call liquid address entry_name parameter_string)

  let activate ~secret =
    Lwt_main.run (activate ~secret)

  let inject ~operation ~signature =
    Lwt_main.run (inject ~operation ~signature)

end<|MERGE_RESOLUTION|>--- conflicted
+++ resolved
@@ -190,31 +190,12 @@
     return json
   with Curl.CurlException (code, i, s) (* as exn *) ->
     raise (RequestError (Curl.errno code, s))
-<<<<<<< HEAD
-
-let curl_get path =
-  let host = !LiquidOptions.tezos_node in
-  if !LiquidOptions.verbosity > 0 then
-    Printf.eprintf "\nGET to %s%s:\n--------------\n%!"
-      host path;
-  try
-    Network.get host path >>= fun (status, json) ->
-    if status <> 200 then raise (RequestError (status, json));
-    if !LiquidOptions.verbosity > 0 then
-      Printf.eprintf "\nNode Response %d:\n------------------\n%s\n%!"
-        status
-        (Ezjsonm.to_string ~minify:false (Ezjsonm.from_string json));
-    return json
-  with Curl.CurlException (code, i, s) (* as exn *) ->
-    raise (RequestError (Curl.errno code, s))
-=======
 
 let curl_post ~data path =
   curl_call "POST" Network.post data path
 
 let curl_get path =
   curl_call "GET" (fun host path data -> Network.get host path) "" path
->>>>>>> b71a803d
 
 
 let post = ref curl_post
@@ -562,9 +543,6 @@
   let untyped_ast = LiquidUntype.untype_contract multi_ast in
   untyped_ast
 
-<<<<<<< HEAD
-let operation_of_json r =
-=======
 let get_json_string s =
   try Scanf.sscanf s "%S" (fun x -> x)
   with _ -> raise Not_found
@@ -640,7 +618,6 @@
     else "managerPubkey"
 
 let operation_of_json ~head r =
->>>>>>> b71a803d
   let env = LiquidTezosTypes.empty_env "operation" in
   let source = Ezjsonm.(find r ["source"] |> get_string) in
   let nonce = Ezjsonm.(find r ["nonce"] |> get_int) in
@@ -676,8 +653,7 @@
           Some (code, storage)
         with Not_found -> None in
       Origination {
-<<<<<<< HEAD
-        manager = find r ["manager_pubkey"] |> get_string;
+        manager = find r [managerPubkey head.head_hash] |> get_string;
         script;
         spendable =
           (try find r ["spendable"] |> get_bool with Not_found -> true);
@@ -687,19 +663,6 @@
         delegate =
           Option.try_with (fun () -> find r ["delegate"] |> get_string);
       }
-
-=======
-          manager = find r [managerPubkey head.head_hash] |> get_string;
-          script;
-          spendable =
-            (try find r ["spendable"] |> get_bool with Not_found -> true);
-          delegatable =
-            (try find r ["delegatable"] |> get_bool with Not_found -> true);
-          balance = find r ["balance"] |> get_string;
-          delegate =
-            Option.try_with (fun () -> find r ["delegate"] |> get_string);
-        }
->>>>>>> b71a803d
     | "delegation" ->
       Delegation Ezjsonm.(
           Option.try_with (fun () -> find r ["delegate"] |> get_string);
@@ -846,68 +809,6 @@
   >>= fun (nbops, sto, big_diff, _) ->
   Lwt.return (nbops, sto, big_diff)
 
-<<<<<<< HEAD
-let get_json_string s =
-  try Scanf.sscanf s "%S" (fun x -> x)
-  with _ -> raise Not_found
-
-let get_json_int s =
-  try Scanf.sscanf s "%d" (fun x -> x)
-  with _ ->
-  try Scanf.sscanf s "\"%d\"" (fun x -> x)
-  with _ -> raise Not_found
-
-let get_counter source =
-  send_get
-    (Printf.sprintf "/chains/main/blocks/head/context/contracts/%s/counter"
-       source)
-  >>= fun r ->
-  try
-    get_json_int r |> return
-  with Not_found ->
-    raise_response_error "get_counter" (Ezjsonm.from_string r)
-
-let get_head_hash () =
-  send_get "/chains/main/blocks/head/header" >>= fun r ->
-  let r = Ezjsonm.from_string r in
-  try
-    Ezjsonm.find r ["hash"] |> Ezjsonm.get_string |> return
-  with Not_found ->
-    raise_response_error "get_head_hash" r
-
-type head = {
-  head_hash : string;
-  head_chain_id : string;
-}
-
-let get_head () =
-  send_get "/chains/main/blocks/head" >>= fun r ->
-  let r = Ezjsonm.from_string r in
-  try
-    let head_hash = Ezjsonm.find r ["hash"] |> Ezjsonm.get_string in
-    let head_chain_id = Ezjsonm.find r ["chain_id"] |> Ezjsonm.get_string in
-    return { head_hash; head_chain_id }
-  with Not_found ->
-    raise_response_error "get_head" r
-
-let get_predecessor () =
-  send_get "/chains/main/blocks/head/header" >>= fun r ->
-  let r = Ezjsonm.from_string r in
-  try
-    Ezjsonm.find r ["predecessor"] |> Ezjsonm.get_string |> return
-  with Not_found ->
-    raise_response_error "get_predecessor" r
-
-let get_protocol () =
-  send_get "/chains/main/blocks/head/header" >>= fun r ->
-  let r = Ezjsonm.from_string r in
-  try
-    Ezjsonm.find r ["protocol"] |> Ezjsonm.get_string |> return
-  with Not_found ->
-    raise_response_error "get_protocol" r
-
-=======
->>>>>>> b71a803d
 let get_storage liquid address =
   let env, syntax_ast, pre_michelson, pre_init_infos = compile_liquid liquid in
   send_get
@@ -1109,17 +1010,10 @@
         Operation_hash.to_b58check @@
         Operation_hash.hash_bytes [ op_b ] in
       op, op_hash, [[
-<<<<<<< HEAD
           "protocol", Printf.sprintf "%S" protocol;
-          "branch", Printf.sprintf "%S" head;
+          "branch", Printf.sprintf "%S" head.head_hash;
           "contents", json_op;
         ] |> mk_json_obj] |> mk_json_arr
-=======
-        "protocol", Printf.sprintf "%S" protocol;
-        "branch", Printf.sprintf "%S" head.head_hash;
-        "contents", json_op;
-      ] |> mk_json_obj] |> mk_json_arr
->>>>>>> b71a803d
 
     | Some sk ->
       let signature_b = sign sk op_b in
@@ -1130,19 +1024,11 @@
         Operation_hash.to_b58check @@
         Operation_hash.hash_bytes [ signed_op_b ] in
       signed_op, op_hash, [[
-<<<<<<< HEAD
           "protocol", Printf.sprintf "%S" protocol;
-          "branch", Printf.sprintf "%S" head;
+          "branch", Printf.sprintf "%S" head.head_hash;
           "contents", json_op;
           "signature", Printf.sprintf "%S" signature;
         ] |> mk_json_obj] |> mk_json_arr
-=======
-        "protocol", Printf.sprintf "%S" protocol;
-        "branch", Printf.sprintf "%S" head.head_hash;
-        "contents", json_op;
-        "signature", Printf.sprintf "%S" signature;
-      ] |> mk_json_obj] |> mk_json_arr
->>>>>>> b71a803d
   in
   send_post ?loc_table ~data
     "/chains/main/blocks/head/helpers/preapply/operations"
