--- conflicted
+++ resolved
@@ -805,13 +805,9 @@
     | CBytes s -> Printf.bprintf b "%s" s
     | CKey s -> Printf.bprintf b "%s" s
     | CKey_hash s -> Printf.bprintf b "%s" s
-<<<<<<< HEAD
-    | CSignature s -> Printf.bprintf b "`%s" s
-=======
     | CContract s -> Printf.bprintf b "%s" s
     | CAddress s -> Printf.bprintf b "%s" s
     | CSignature s -> Printf.bprintf b "%s" s
->>>>>>> 602b52b0
     | CTez s -> Printf.bprintf b "%stz" (liq_of_tez s)
     | CInt n -> Printf.bprintf b "%s" (liq_of_integer n)
     | CNat n -> Printf.bprintf b "%sp" (liq_of_integer n)
@@ -841,12 +837,6 @@
         ) cs;
       Printf.bprintf b ")";
     | CMap [] -> Printf.bprintf b "(Map [])";
-<<<<<<< HEAD
-    | CMap ((c1, c2) :: pairs) ->
-      let indent2 = indent ^ "      " in
-      if String.length indent > 2 then Printf.bprintf b "\n%s" indent;
-      Printf.bprintf b "(Map [";
-=======
     | CBigMap [] -> Printf.bprintf b "(BigMap [])";
     | CMap ((c1, c2) :: pairs) | CBigMap ((c1, c2) :: pairs) ->
       let indent2 = indent ^ "      " in
@@ -855,7 +845,6 @@
           | CMap _ -> "Map"
           | CBigMap _ -> "BigMap"
           | _ -> assert false);
->>>>>>> 602b52b0
       bprint_const b indent c1;
       Printf.bprintf b ", ";
       bprint_const b indent c2;
