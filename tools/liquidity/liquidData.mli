(**************************************************************************)
(*                                                                        *)
(*    Copyright (c) 2017       .                                          *)
(*    Fabrice Le Fessant, OCamlPro SAS <fabrice@lefessant.net>            *)
(*                                                                        *)
(*    All rights reserved. No warranty, explicit or implicit, provided.   *)
(*                                                                        *)
(**************************************************************************)

open LiquidTypes

val default_const : datatype -> const

val translate_const_exp : location -> encoded_exp -> const

val data_of_liq :
  filename:string ->
  contract:string ->
  parameter:string ->
  storage:string -> (string,error) result * (string,error) result

val translate :
<<<<<<< HEAD
  env -> syntax_contract -> string -> datatype -> const
=======
  env -> contract_sig -> string -> datatype -> const
>>>>>>> 602b52b0

val string_of_const : ?ty:datatype -> const -> string<|MERGE_RESOLUTION|>--- conflicted
+++ resolved
@@ -20,10 +20,6 @@
   storage:string -> (string,error) result * (string,error) result
 
 val translate :
-<<<<<<< HEAD
-  env -> syntax_contract -> string -> datatype -> const
-=======
   env -> contract_sig -> string -> datatype -> const
->>>>>>> 602b52b0
 
 val string_of_const : ?ty:datatype -> const -> string