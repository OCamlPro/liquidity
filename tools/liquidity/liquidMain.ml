--- conflicted
+++ resolved
@@ -65,27 +65,18 @@
   begin match syntax_init with
   | None -> ()
   | Some syntax_init ->
-<<<<<<< HEAD
-    match LiquidInit.compile_liquid_init env syntax_ast syntax_init with
-=======
     match LiquidInit.compile_liquid_init env syntax_ast.contract_sig syntax_init with
     | LiquidInit.Init_constant c_init when !LiquidOptions.json ->
       let s = LiquidToTezos.(json_of_const @@ convert_const c_init) in
       let output = env.filename ^ ".init.json" in
       FileString.write_file output s;
       Printf.eprintf "Constant initial storage generated in %S\n%!" output
->>>>>>> 602b52b0
     | LiquidInit.Init_constant c_init ->
       let s = LiquidPrinter.Michelson.line_of_const c_init in
       let output = env.filename ^ ".init.tz" in
       FileString.write_file output s;
       Printf.eprintf "Constant initial storage generated in %S\n%!" output
     | LiquidInit.Init_code (_, pre_init) ->
-<<<<<<< HEAD
-      let mic_init = LiquidToTezos.convert_contract ~expand:true pre_init in
-      let s = LiquidToTezos.line_of_contract mic_init in
-      let output = env.filename ^ ".initializer.tz" in
-=======
       let mic_init, _ = LiquidToTezos.convert_contract ~expand:true pre_init in
       let s, output =
         if !LiquidOptions.json then
@@ -95,22 +86,12 @@
           LiquidToTezos.line_of_contract mic_init,
           env.filename ^ ".initializer.tz"
       in
->>>>>>> 602b52b0
       FileString.write_file output s;
       Printf.eprintf "Storage initializer generated in %S\n%!" output
   end;
 
-<<<<<<< HEAD
-  let output = filename ^ ".tz" in
-  let c = LiquidToTezos.convert_contract ~expand:false pre_michelson in
-  let s =
-    if !LiquidOptions.singleline
-    then LiquidToTezos.line_of_contract c
-    else LiquidToTezos.string_of_contract c
-=======
   let c, loc_table =
     LiquidToTezos.convert_contract ~expand:(!LiquidOptions.json) pre_michelson
->>>>>>> 602b52b0
   in
 
   if !LiquidOptions.json then
@@ -137,15 +118,11 @@
 
 
 let compile_tezos_file filename =
-<<<<<<< HEAD
-  let code, env = LiquidToTezos.read_tezos_file filename in
-=======
   let code, env =
     if Filename.check_suffix filename ".json" || !LiquidOptions.json then
       LiquidToTezos.read_tezos_json filename
     else LiquidToTezos.read_tezos_file filename
   in
->>>>>>> 602b52b0
 
   let c, annoted_tz, type_annots = LiquidFromTezos.convert_contract env code in
   let c = LiquidClean.clean_contract c in
@@ -231,14 +208,6 @@
               [ "parameter", p; "storage", s ]
 
   let run () =
-<<<<<<< HEAD
-    let result, r_storage =
-      LiquidDeploy.Sync.run
-        (LiquidDeploy.From_file !contract) !parameter !storage
-    in
-    Printf.printf "%s\n%!"
-      (LiquidData.string_of_const (CTuple [result; r_storage]))
-=======
     let open LiquidDeploy in
     let ops, r_storage, big_map_diff =
       Sync.run (From_file !contract) !parameter !storage
@@ -264,7 +233,6 @@
                | DiffKey k -> LiquidData.string_of_const k)
         ) diff;
       Printf.printf "%!"
->>>>>>> 602b52b0
 
 
   let init_inputs = ref []
@@ -275,25 +243,14 @@
   let forge_deploy () =
     let op =
       LiquidDeploy.Sync.forge_deploy
-<<<<<<< HEAD
-=======
         ~delegatable:!LiquidOptions.delegatable
         ~spendable:!LiquidOptions.spendable
->>>>>>> 602b52b0
         (LiquidDeploy.From_file !contract) (List.rev !init_inputs)
     in
     Printf.eprintf "Raw operation:\n--------------\n%!";
     Printf.printf "%s\n%!" op
 
   let deploy () =
-<<<<<<< HEAD
-    let op_h, contract_id =
-      LiquidDeploy.Sync.deploy
-        (LiquidDeploy.From_file !contract) (List.rev !init_inputs)
-    in
-    Printf.printf "New contract %s deployed in operation %s\n%!"
-      contract_id op_h
-=======
     match
       LiquidDeploy.Sync.deploy
         ~delegatable:!LiquidOptions.delegatable
@@ -306,7 +263,6 @@
     | op_h, Error e ->
       Printf.printf "Failed deployment in operation %s\n%!" op_h;
       raise e
->>>>>>> 602b52b0
 
   let get_storage () =
     let r_storage =
@@ -317,20 +273,11 @@
       (LiquidData.string_of_const r_storage)
 
   let call () =
-<<<<<<< HEAD
-    let op_h =
-=======
     match
->>>>>>> 602b52b0
       LiquidDeploy.Sync.call
         (LiquidDeploy.From_file !contract)
         !contract_address
         !parameter
-<<<<<<< HEAD
-    in
-    Printf.printf "Successful call to contract %s (at %s) in operation %s\n%!"
-      !contract !contract_address op_h
-=======
     with
     | op_h, Ok () ->
       Printf.printf "Successful call to contract %s (at %s) in operation %s\n%!"
@@ -340,22 +287,11 @@
         !contract !contract_address op_h;
       raise e
 
->>>>>>> 602b52b0
 
 end
 
 let parse_tez_to_string expl amount =
   match LiquidData.translate (LiquidFromOCaml.initial_env expl)
-<<<<<<< HEAD
-          dummy_syntax_contract amount Ttez
-  with
-  | CTez t ->
-    let cents = match t.centiles with
-      | Some cents -> cents
-      | None  -> "00"
-    in
-    t.tezzies ^ cents
-=======
           dummy_contract_sig amount Ttez
   with
   | CTez t ->
@@ -364,7 +300,6 @@
       | None  -> "000000"
     in
     t.tezzies ^ mutez
->>>>>>> 602b52b0
   | _ -> assert false
 
 
@@ -375,15 +310,12 @@
 
       "--verbose", Arg.Unit (fun () -> incr LiquidOptions.verbosity),
       " Increment verbosity";
-<<<<<<< HEAD
-=======
 
       "--version", Arg.Unit (fun () ->
           Format.printf "%s@." LiquidToOCaml.output_version;
           exit 0
         ),
       " Show version and exit";
->>>>>>> 602b52b0
 
       "--no-peephole", Arg.Clear LiquidOptions.peephole,
       " Disable peephole optimizations";
@@ -408,12 +340,9 @@
           LiquidOptions.singleline := true),
       " Produce compact Michelson";
 
-<<<<<<< HEAD
-=======
       "--json", Arg.Set LiquidOptions.json,
       " Output Michelson in JSON representation";
 
->>>>>>> 602b52b0
       "--amount", Arg.String (fun amount ->
           LiquidOptions.amount := parse_tez_to_string "--amount" amount
         ),
@@ -444,15 +373,12 @@
       ],
       "FILE.liq PARAMETER STORAGE Run Liquidity contract on Tezos node";
 
-<<<<<<< HEAD
-=======
       "--delegatable", Arg.Set LiquidOptions.delegatable,
       " With --[forge-]deploy, deploy a delegatable contract";
 
       "--spendable", Arg.Set LiquidOptions.spendable,
       " With --[forge-]deploy, deploy a spendable contract";
 
->>>>>>> 602b52b0
       "--forge-deploy", Arg.Tuple [
         Arg.String (fun s -> Data.contract := s);
         Arg.Rest Data.register_deploy_input;
@@ -531,10 +457,6 @@
   | LiquidFromTezos.Missing_program_field f ->
     Format.eprintf "Missing script field %s@." f;
     exit 1
-<<<<<<< HEAD
-  | LiquidDeploy.RequestError msg ->
-    Format.eprintf "Request Error: %s@." msg;
-=======
   | LiquidDeploy.RequestError (code, msg) ->
     Format.eprintf "Request Error (code %d):\n%s@." code msg;
     exit 1
@@ -553,7 +475,6 @@
   | LiquidDeploy.RuntimeFailure (error, Some s, _trace) ->
     LiquidLoc.report_error ~kind:"Failed at runtime" Format.err_formatter error;
     Format.eprintf "Failed with %s@." s;
->>>>>>> 602b52b0
     exit 1
   | Failure f ->
     Format.eprintf "Failure: %s@." f;
