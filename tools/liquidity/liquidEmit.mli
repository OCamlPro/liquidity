--- conflicted
+++ resolved
@@ -9,12 +9,6 @@
 
 open LiquidTypes
 
-<<<<<<< HEAD
-val emit_code : expand:bool -> noloc_michelson -> michelson_exp
-val emit_contract :
-  expand:bool -> noloc_michelson contract -> michelson_exp contract
-=======
 val emit_code : expand:bool -> loc_michelson -> michelson_exp
 val emit_contract :
-  expand:bool -> loc_michelson contract -> michelson_exp contract
->>>>>>> 602b52b0
+  expand:bool -> loc_michelson contract -> michelson_exp contract