(**************************************************************************)
(*                                                                        *)
(*    Copyright (c) 2017 - OCamlPro SAS                                   *)
(*                                                                        *)
(*    All rights reserved. No warranty, explicit or implicit, provided.   *)
(*                                                                        *)
(**************************************************************************)

open LiquidTypes

type init =
  | Init_constant of LiquidTypes.const
  | Init_code of (LiquidTypes.syntax_contract *
                  LiquidTypes.loc_michelson_contract)

let c_empty_op ~loc =
  mk ~loc (Const { ty = Tlist Toperation; const = CList []})  ()
let mk_nat ~loc i =
  mk ~loc
    (Const { ty = Tnat; const = CNat (LiquidPrinter.integer_of_int i) })
    ()

let rec subst_empty_big_map code =
  let empty_big_map loc =
    let storage_var = mk ~loc (Var "_storage") () in
    Apply { prim = Prim_tuple_get; args = [storage_var; mk_nat ~loc 0] }
  in
  let desc = code.desc in
  let loc = code.loc in
  let desc = match desc with
    | Const { const = CBigMap [] } ->
      empty_big_map loc
    | Const { const = CBigMap _ } ->
      LiquidLoc.raise_error ~loc
        "Only use empty big map constants in storage initializer"
    | Const _ -> desc
    | Transfer _ -> assert false
    | Var _ -> desc

    | Failwith arg ->
      let arg' = subst_empty_big_map arg in
      if arg == arg' then desc else Failwith arg'


    | Project { field; record } ->
      let record' = subst_empty_big_map record in
      if record == record' then desc
      else Project { field; record = record' }

    | SetField { record = e1; field; set_val = e2 } ->
      let e1' = subst_empty_big_map e1 in
      let e2' = subst_empty_big_map e2 in
      if e1 == e1' && e2 == e2' then desc
      else SetField { record = e1'; field; set_val = e2' }

    | Constructor { constr; arg } ->
      let arg' = subst_empty_big_map arg in
      if arg == arg' then desc else Constructor { constr; arg = arg' }

    | Lambda l ->
      let e' = subst_empty_big_map l.body in
      if l.body == e' then desc else Lambda { l with body = e' }

    | Seq (e1, e2) ->
      let e1' = subst_empty_big_map e1 in
      let e2' = subst_empty_big_map e2 in
      if e1 == e1' && e2 == e2' then desc else Seq (e1', e2')

    | Let { bnd_var; inline; bnd_val = e1; body = e2 } ->
      let e1' = subst_empty_big_map e1 in
      let e2' = subst_empty_big_map e2 in
      if e1 == e1' && e2 == e2' then desc
      else Let { bnd_var; inline; bnd_val = e1'; body = e2' }

    | Loop { arg_name; body = e1; arg = e2 } ->
      let e1' = subst_empty_big_map e1 in
      let e2' = subst_empty_big_map e2 in
      if e1 == e1' && e2 == e2' then desc
      else Loop { arg_name; body = e1'; arg = e2' }

    | LoopLeft { arg_name; body = e1; arg = e2; acc= e3 } ->
      let e1' = subst_empty_big_map e1 in
      let e2' = subst_empty_big_map e2 in
      let e3' = match e3 with
        | None -> e3
        | Some e3 -> Some (subst_empty_big_map e3) in
      if e1 == e1' && e2 == e2' && e3 == e3' then desc
      else LoopLeft { arg_name; body = e1'; arg = e2'; acc = e3' }

    | If { cond = e1; ifthen = e2; ifelse = e3 } ->
      let e1' = subst_empty_big_map e1 in
      let e2' = subst_empty_big_map e2 in
      let e3' = subst_empty_big_map e3 in
      if e1 == e1' && e2 == e2' && e3 == e3' then desc
      else If { cond = e1'; ifthen = e2'; ifelse = e3' }

    | MatchOption { arg = e1; ifnone = e2; some_name; ifsome = e3 } ->
      let e1' = subst_empty_big_map e1 in
      let e2' = subst_empty_big_map e2 in
      let e3' = subst_empty_big_map e3 in
      if e1 == e1' && e2 == e2' && e3 == e3' then desc
      else MatchOption { arg = e1'; ifnone = e2'; some_name; ifsome = e3' }

    | MatchNat { arg = e1;
                 plus_name; ifplus = e2;
                 minus_name; ifminus = e3 } ->
      let e1' = subst_empty_big_map e1 in
      let e2' = subst_empty_big_map e2 in
      let e3' = subst_empty_big_map e3 in
      if e1 == e1' && e2 == e2' && e3 == e3' then desc
      else MatchNat { arg = e1';
                      plus_name; ifplus = e2';
                      minus_name; ifminus = e3' }

    | MatchList { arg = e1;
                  head_name; tail_name; ifcons = e2; ifnil = e3 } ->
      let e1' = subst_empty_big_map e1 in
      let e2' = subst_empty_big_map e2 in
      let e3' = subst_empty_big_map e3 in
      if e1 == e1' && e2 == e2' && e3 == e3' then desc
      else MatchList { arg = e1;
                       head_name; tail_name; ifcons = e2'; ifnil = e3' }

    | Fold { prim; arg_name; body = e1; arg = e2; acc = e3 } ->
      let e1' = subst_empty_big_map e1 in
      let e2' = subst_empty_big_map e2 in
      let e3' = subst_empty_big_map e3 in
      if e1 == e1' && e2 == e2' && e3 == e3' then desc
      else Fold { prim; arg_name; body = e1'; arg = e2'; acc = e3' }

    | Map { prim; arg_name; body = e1; arg = e2 } ->
      let e1' = subst_empty_big_map e1 in
      let e2' = subst_empty_big_map e2 in
      if e1 == e1' && e2 == e2' then desc
      else Map { prim; arg_name; body = e1'; arg = e2' }

    | MapFold { prim; arg_name; body = e1; arg = e2; acc = e3 } ->
      let e1' = subst_empty_big_map e1 in
      let e2' = subst_empty_big_map e2 in
      let e3' = subst_empty_big_map e3 in
      if e1 == e1' && e2 == e2' && e3 == e3' then desc
<<<<<<< HEAD
      else MapFold { prim; arg_name; body = e1'; arg = e2'; acc = e3' }

    | Apply { prim; args } ->
      let args' = List.map subst_empty_big_map args in
      if List.for_all2 (==) args args' then desc
      else Apply { prim; args = args' }

    | Closure { arg_name; arg_ty; call_env; body; ret_ty } ->
      let body' = subst_empty_big_map body in
      let call_env' =
        List.map (fun (x, e) -> x, subst_empty_big_map e) call_env in
      if body == body' &&
         List.for_all2 (fun (_, e) (_, e') -> e == e') call_env call_env'
=======
      else MapFold (c, loc, s, e1', e2', e3')

    | Apply ((Prim_sender | Prim_source) as p, loc, _) ->
      LiquidLoc.raise_error ~loc
        "%s forbidden in initializer (for this version of Tezos)"
        (string_of_primitive p)

    | Apply (Prim_unknown, _,
             ({ desc = Var (
                  ("Current.source" | "Curent.sender") as p, loc, [])} :: _)) ->
      LiquidLoc.raise_error ~loc
        "%s forbidden in initializer (for this version of Tezos)" p

    | Apply (p, loc, l) ->
      let l' = List.map subst_empty_big_map l in
      if List.for_all2 (==) l l' then desc
      else Apply (p, loc, l')

    | Closure (s, t, loc, env, e, tr) ->
      let e' = subst_empty_big_map e in
      let env' = List.map (fun (x, e) -> x, subst_empty_big_map e) env in
      if e == e' &&
         List.for_all2 (fun (_, e) (_, e') -> e == e') env env'
>>>>>>> b71a803d
      then desc
      else Closure { arg_name; arg_ty;
                     call_env = call_env'; body = body'; ret_ty }

    | Record fields ->
      let fields' = List.map (fun (x, e) -> x, subst_empty_big_map e) fields in
      if List.for_all2 (fun (_, e) (_, e') -> e == e') fields fields'
      then desc
      else Record fields'

    | MatchVariant { arg; cases } ->
      let arg' = subst_empty_big_map arg in
      let cases' = List.map (fun (x, e) -> x, subst_empty_big_map e) cases in
      if arg == arg' &&
         List.for_all2 (fun (_, e) (_, e') -> e == e') cases cases'
      then desc
      else MatchVariant { arg = arg'; cases = cases' }

    | CreateContract { args; contract } ->
      let args' = List.map subst_empty_big_map args in
      if List.for_all2 (==) args args' then desc
      else CreateContract { args = args'; contract }

    | ContractAt { arg; c_sig } ->
      let arg' = subst_empty_big_map arg in
      if arg == arg' then desc
      else ContractAt { arg = arg'; c_sig }

    | Unpack { arg; ty } ->
      let arg' = subst_empty_big_map arg in
      if arg == arg' then desc
      else Unpack { arg = arg'; ty }

  in
  if desc == code.desc then
    code
  else
    { code with desc }




let tmp_contract_of_init ~loc init storage_ty =
  let storage = storage_ty in
  let parameter_var = mk ~loc (Var "_parameter") () in
  let parameter, code = match init.init_args with
    | [] -> Tunit, init.init_body
    | [arg, loc, ty] ->
      let code = mk ~loc
          (Let { bnd_var = { nname = arg; nloc = loc };
                 inline = false;
                 bnd_val = parameter_var;
                 body = init.init_body }) () in
      ty, code
    | args ->
      let parameter = Ttuple (List.map (fun (_,_,ty) -> ty) args) in
      let code, _ = List.fold_right (fun (arg, loc, ty) (code, i) ->
          let i = i - 1 in
          let code = mk ~loc (
              Let { bnd_var = { nname = arg; nloc = loc };
                    inline = false;
                    bnd_val = mk ~loc (Apply {
                        prim = Prim_tuple_get;
                        args = [parameter_var; mk_nat ~loc i] })
                        ();
                    body = code }) ()
          in
          (code, i)
        ) args (init.init_body, List.length args)
      in
      parameter, code
  in
  (* Empty big map is fetched in given storage which is always empty *)
  let code = subst_empty_big_map code in
  let code =
    mk ~loc (Apply { prim = Prim_tuple;
                     args = [ c_empty_op ~loc; code ] }) () in
  { contract_name = "_dummy_init";
    storage;
    values = [];
    entries = [{ entry_sig = { entry_name = "main";
                               parameter;
                               parameter_name = "_parameter";
                               storage_name = "_storage" };
                 code }]
  }

let compile_liquid_init env contract_sig init (* ((args, sy_init) as init) *) =
  let loc = init.init_body.loc in
  if init.init_body.transfer then
    LiquidLoc.raise_error ~loc
      "No transfer allowed in storage initializer";
  try (* Maybe it is constant *)
    let tenv = empty_typecheck_env ~warnings:true contract_sig env in
    let ty_init = LiquidCheck.typecheck_code tenv
        ~expected_ty:contract_sig.f_storage init.init_body in
    let enc_init = LiquidEncode.encode_code tenv ty_init in
    let c_init = LiquidData.translate_const_exp enc_init in
    Init_constant c_init
  (* let s = LiquidPrinter.Michelson.line_of_const c_init in
   * let output = env.filename ^ ".init.tz" in
   * FileString.write_file output s;
   * Printf.eprintf "Constant initial storage generated in %S\n%!" output *)
  with LiquidError _ ->
    (* non constant initial value *)
    let init_contract = tmp_contract_of_init ~loc init contract_sig.f_storage in
    let typed_init = LiquidCheck.typecheck_contract
        ~warnings:true ~decompiling:false env init_contract in
    let encoded_init, to_inline =
      LiquidEncode.encode_contract env typed_init in
    let live_init = LiquidSimplify.simplify_contract encoded_init to_inline in
    let pre_init = LiquidMichelson.translate live_init in
    Init_code (init_contract, pre_init)
(* let mic_init = LiquidToTezos.convert_contract pre_init in
 * let s = LiquidToTezos.line_of_contract mic_init in
 * let output = env.filename ^ ".initializer.tz" in
 * FileString.write_file output s;
 * Printf.eprintf "Storage initializer generated in %S\n%!" output *)<|MERGE_RESOLUTION|>--- conflicted
+++ resolved
@@ -139,8 +139,18 @@
       let e2' = subst_empty_big_map e2 in
       let e3' = subst_empty_big_map e3 in
       if e1 == e1' && e2 == e2' && e3 == e3' then desc
-<<<<<<< HEAD
       else MapFold { prim; arg_name; body = e1'; arg = e2'; acc = e3' }
+
+    | Apply { prim = (Prim_sender | Prim_source) as p } ->
+      LiquidLoc.raise_error ~loc
+        "%s forbidden in initializer (for this version of Tezos)"
+        (string_of_primitive p)
+
+    | Apply { prim = Prim_unknown;
+              args = { desc = Var (("Current.source" | "Curent.sender") as p);
+                       loc } :: _ } ->
+      LiquidLoc.raise_error ~loc
+        "%s forbidden in initializer (for this version of Tezos)" p
 
     | Apply { prim; args } ->
       let args' = List.map subst_empty_big_map args in
@@ -153,31 +163,6 @@
         List.map (fun (x, e) -> x, subst_empty_big_map e) call_env in
       if body == body' &&
          List.for_all2 (fun (_, e) (_, e') -> e == e') call_env call_env'
-=======
-      else MapFold (c, loc, s, e1', e2', e3')
-
-    | Apply ((Prim_sender | Prim_source) as p, loc, _) ->
-      LiquidLoc.raise_error ~loc
-        "%s forbidden in initializer (for this version of Tezos)"
-        (string_of_primitive p)
-
-    | Apply (Prim_unknown, _,
-             ({ desc = Var (
-                  ("Current.source" | "Curent.sender") as p, loc, [])} :: _)) ->
-      LiquidLoc.raise_error ~loc
-        "%s forbidden in initializer (for this version of Tezos)" p
-
-    | Apply (p, loc, l) ->
-      let l' = List.map subst_empty_big_map l in
-      if List.for_all2 (==) l l' then desc
-      else Apply (p, loc, l')
-
-    | Closure (s, t, loc, env, e, tr) ->
-      let e' = subst_empty_big_map e in
-      let env' = List.map (fun (x, e) -> x, subst_empty_big_map e) env in
-      if e == e' &&
-         List.for_all2 (fun (_, e) (_, e') -> e == e') env env'
->>>>>>> b71a803d
       then desc
       else Closure { arg_name; arg_ty;
                      call_env = call_env'; body = body'; ret_ty }
