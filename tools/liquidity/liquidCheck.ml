(**************************************************************************)
(*                                                                        *)
(*    Copyright (c) 2017       .                                          *)
(*    Fabrice Le Fessant, OCamlPro SAS <fabrice@lefessant.net>            *)
(*                                                                        *)
(*    All rights reserved. No warranty, explicit or implicit, provided.   *)
(*                                                                        *)
(**************************************************************************)

(* TODO: we should check that the keys of maps and sets are comparable,
  in particular to avoid using `key` in maps instead of `key_hash`. *)

(* TODO: we don't handle correctly all the occurrences of Tfail, i.e.
   when an error occurs in a sub-part of a type and another type is expected,
   we should probably unify.
 *)

(*
  Typecheck an AST.
  The following actions are also performed:
  * variables are replaced by uniq identifiers: STRING/INTEGER
  * Var(var,_loc,labels) -> Var(var,_loc,[]) with accesses thought "get"
  * SetVar(var,_loc,labels) -> Var(var,_loc,[]) with accesses thought "get"
                               and modification thought "set"
  * Lambda(_,_,_,Tunit) -> Lambda(_,_,_, body.ty)
  * Record(_,_) -> Apply("tuple", _)
  * Constructor(_) -> Apply("Left"|"Right", [arg; unused ty])

 *)

open LiquidTypes

let noloc env = LiquidLoc.loc_in_file env.env.filename

let error loc msg =
  LiquidLoc.raise_error ~loc ("Type error:  " ^^ msg ^^ "%!")

let comparable_ty ty1 ty2 =
<<<<<<< HEAD
  match ty1, ty2 with
  (* | (Tint|Tnat), (Tint|Tnat) *)
  | Tint, Tint
  | Tnat, Tnat
  | Ttez, Ttez
  | Ttimestamp, Ttimestamp
  | Tstring, Tstring
  | Tbool, Tbool
  | Tkey_hash, Tkey_hash -> true
  | _ -> false
=======
  comparable_type ty1 && ty1 = ty2
>>>>>>> 602b52b0

let error_not_comparable loc prim ty1 ty2 =
  error loc "arguments of %s not comparable: %s\nwith\n%s\n"
    (LiquidTypes.string_of_primitive prim)
    (LiquidPrinter.Liquid.string_of_type ty1)
    (LiquidPrinter.Liquid.string_of_type ty2)

let new_binding env name ?(fail=false) ty =
  let count = ref 0 in
  let env = { env with
              vars = StringMap.add name (name, ty, fail) env.vars;
              vars_counts = StringMap.add name count env.vars_counts;
            } in
  (env, count)

let check_used env name loc count =
  if env.warnings && !count = 0 && name.[0] <> '_' then begin
      LiquidLoc.warn loc (Unused name)
  end

let check_used_in_env env name loc =
  try
    let count = StringMap.find name env.vars_counts in
    check_used env name loc count;
  with Not_found ->
  match env.clos_env with
  | None -> check_used env name loc (ref 0)
  | Some ce ->
    try
      let _, (count, _) = StringMap.find name ce.env_bindings in
      check_used env name loc count;
    with Not_found ->
      check_used env name loc (ref 0)

(* Find variable name in either the global environment *)
let find_var ?(count_used=true) env loc name =
  try
    let (name, ty, fail) = StringMap.find name env.vars in
    let count = StringMap.find name env.vars_counts in
    if count_used then incr count;
    { (mk (Var (name, loc, [])) ty) with fail }
  with Not_found ->
    error loc "unbound variable %S" name

let type_error loc msg actual expected =
  error loc "%s.\nExpected type:\n  %s\nActual type:\n  %s"
    msg
    (LiquidPrinter.Liquid.string_of_type expected)
    (LiquidPrinter.Liquid.string_of_type actual)


let error_prim loc prim args expected_args =
  let prim = LiquidTypes.string_of_primitive prim in
  let nargs = List.length args in
  let nexpected = List.length expected_args in
  if nargs <> nexpected then
    error loc "Prim %S: %d args provided, %d args expected"
          prim nargs nexpected
  else
    let args = List.map (fun { ty } -> ty) args in
    List.iteri (fun i (arg, expected) ->
        if arg <> expected then
          error loc
                "Primitive %s, argument %d:\nExpected type:%s\nProvided type:%s"
                prim (i+1)
                (LiquidPrinter.Liquid.string_of_type expected)
                (LiquidPrinter.Liquid.string_of_type arg)

      ) (List.combine args expected_args);
    Printf.eprintf "Fatal error on typechecking primitive %S\n%!" prim;
    assert false


  (* approximate location *)
let rec loc_exp e = match e.desc with
  | Const (loc, _, _)
  | Var (_, loc, _)
  | SetVar (_, loc, _, _)
  | Apply (_, loc, _)
  | Transfer (loc, _, _, _)
  | MatchOption (_, loc, _, _, _)
  | MatchNat (_, loc, _, _, _, _)
  | MatchList (_, loc, _, _, _, _)
  | Loop (_, loc, _, _)
  | Fold (_, _, loc, _, _, _)
  | Map (_, _, loc, _, _)
  | MapFold (_, _, loc, _, _, _)
  | Lambda (_, _, loc, _, _)
  | Closure (_, _, loc, _, _, _)
  | Record (loc, _)
  | Constructor (loc, _, _)
  | MatchVariant (_, loc, _)
  | Failwith (_, loc)
  | CreateContract (loc, _, _)
  | ContractAt (loc, _, _)
  | Unpack (loc, _, _) -> loc

  | Let (_, _, _, _, e) -> loc_exp e

  | If (e1, _, e2)
  | Seq (e1, e2) ->
    match loc_exp e1, loc_exp e2 with
    | ({ loc_pos = Some ( loc_begin , _ ) } as loc),
      { loc_pos = Some ( _, loc_end ) } ->
      { loc with loc_pos = Some (loc_begin, loc_end) }
    | loc, _ -> loc

  (* this function returns a triple with
   * the expression annotated with its type
   * whether the expression can fail
   * whether the expression performs a TRANSFER_TOKENS
   *)
let rec typecheck env ( exp : syntax_exp ) : typed_exp =
  match exp.desc with

  | Const (loc, ty, cst) ->
    mk ?name:exp.name (Const (loc, ty, cst)) (ty:datatype)

  | Let (name, inline, loc, exp, body) ->
     let exp = typecheck env exp in
     if exp.ty = Tfail then
       match exp.desc with
       | Failwith _ -> exp
       | _ ->
         mk (Failwith (mk (Const (loc, Tunit, CUnit)) Tunit, loc)) Tfail
     else
       let (env, count) = new_binding env name ~fail:exp.fail exp.ty in
       let body = typecheck env body in
       let desc = Let (name, inline, loc, exp, body ) in
       check_used env name loc count;
       mk ?name:exp.name desc body.ty

  | Var (name, loc, (_::_ as labels)) ->
    begin match find_var env loc name with
      | { desc = Var (name, _, []); ty } ->
        let ty =
          List.fold_left (fun ty label ->
              match ty with
              | Trecord (record_name, ltys) ->
                begin
                  try List.assoc label ltys
                  with Not_found ->
                    error loc "label %s does not belong to type %s"
                      label record_name;
                end
              | _ -> error loc "not a record type: %s"
                       (LiquidPrinter.Liquid.string_of_type ty)
            ) ty labels
        in
        mk ?name:exp.name (Var (name, loc, labels)) ty
      | _ -> assert false
    end

  | Var (name, loc, labels) -> find_var env loc name

  | SetVar (name, loc, [], e) ->
    let e = typecheck env e in
    mk ?name:exp.name (SetVar (name, loc, [], e)) e.ty

  | SetVar (name, loc, ((l :: _) as labels), arg) ->
    (* let arg = typecheck env arg in *)
    let { ty } = find_var env loc name in
    (* let label_types = match get_type ty with *)
    (*   | Trecord label_types -> label_types *)
    (*   | _ -> error loc "not a record %s" *)
    (*            (LiquidPrinter.Liquid.string_of_type_expl ty) *)
    (* in *)
    (* let lty = *)
    (*   try List.assoc l label_types *)
    (*   with Not_found -> *)
    (*     error loc "label %s does not belong to type %s" l *)
    (*       (LiquidPrinter.Liquid.string_of_type_expl ty) *)
    (* in *)
    let exp_ty =
      List.fold_left (fun lty label ->
          let ty_name, _, ty =
            try StringMap.find label env.env.labels
            with Not_found -> error loc "unbound label %S" label
          in
          let record_ty = StringMap.find ty_name env.env.types in
          if lty <> record_ty then
            error loc "label %s does not belong to type %s" l
              (LiquidPrinter.Liquid.string_of_type lty);
          ty
        ) ty labels
    in
    let arg = typecheck_expected "field update" env exp_ty arg in
    mk ?name:exp.name (SetVar (name, loc, labels, arg)) ty

  | Seq (exp1, exp2) ->
    let exp1 = typecheck_expected "sequence" env Tunit exp1 in
    let exp2 = typecheck env exp2 in
    let desc = Seq (exp1, exp2) in
    (* TODO: if not fail1 then remove exp1 *)
    mk ?name:exp.name desc exp2.ty

  | If (cond, ifthen, ifelse) ->
     let cond =
       typecheck_expected "if condition" env Tbool cond in
     let ifthen = typecheck env ifthen in
     let ifelse, ty =
       if ifthen.ty = Tfail then
         let ifelse = typecheck env ifelse in
         ifelse, ifelse.ty
       else
         let ifelse =
           typecheck_expected "else branch" env ifthen.ty ifelse in
         ifelse, ifthen.ty
     in
     let desc = If(cond, ifthen, ifelse) in
     mk ?name:exp.name desc ty

  | Transfer (loc, contract_exp, tez_exp, arg_exp) ->
     let tez_exp = typecheck_expected "call amount" env Ttez tez_exp in
     let contract_exp = typecheck env contract_exp in
     begin
       match contract_exp.ty with
       | Tcontract arg_ty ->
          let arg_exp = typecheck_expected "call argument" env arg_ty arg_exp in
          if tez_exp.transfer || contract_exp.transfer || arg_exp.transfer then
            error loc "transfer within transfer arguments";
          let desc = Transfer(loc, contract_exp, tez_exp, arg_exp) in
          mk ?name:exp.name desc Toperation
       | ty ->
         error (loc_exp contract_exp)
           "Bad contract type.\nExpected type:\n  'a contract\n\
            Actual type:\n  %s"
           (LiquidPrinter.Liquid.string_of_type ty)
     end

  | Apply (Prim_unknown, loc,
           ({ desc = Var (name, varloc, [])} as f) :: ((_ :: _) as r))
       when StringMap.mem name env.vars ->
     let exp = List.fold_left (fun f x ->
                   { exp with desc = Apply (Prim_exec, loc, [x; f]) }
                 ) f r
     in
     typecheck env exp

  | Apply (Prim_unknown, loc,
           ({ desc = Var ("Contract.call", varloc, [])} :: args)) ->
    let nb_args = List.length args in
    if nb_args <> 3 then
      error loc
        "Contract.call expects 3 arguments, it was given %d arguments."
        nb_args
    else
      error loc "Bad syntax for Contract.call."

  | Apply (Prim_unknown, loc,
           ({ desc = Var (name, varloc, [])} ::args)) ->
     let prim =
       try
         LiquidTypes.primitive_of_string name
       with Not_found ->
         error loc "Unknown identifier %S" name
     in
     typecheck env { exp with
                     desc = Apply(prim, loc, args) }

  | Apply (Prim_unknown, loc, [f ; x ]) ->
     typecheck env { exp with
                     desc = Apply(Prim_exec, loc, [x; f]) }

  | Apply (prim, loc, args) -> typecheck_apply ?name:exp.name env prim loc args

  | Failwith (err, loc) ->
    let err = typecheck env err in
    mk (Failwith (err, loc)) Tfail (* no name *)

  | MatchOption (arg, loc, ifnone, name, ifsome) ->
     let arg = typecheck env arg in
     let arg_ty = match arg.ty with
       | Tfail -> error loc "cannot match failure"
       | Toption ty -> ty
       | _ -> error loc "not an option type"
     in
     let ifnone = typecheck env ifnone in
     let (env, count) = new_binding env name arg_ty in
     let ifsome = typecheck env ifsome in
     check_used env name loc count;
     let desc = MatchOption (arg, loc, ifnone, name, ifsome ) in
     let ty =
       match ifnone.ty, ifsome.ty with
       | ty, Tfail | Tfail, ty -> ty
       | ty1, ty2 ->
         if ty1 <> ty2 then
           type_error loc "branches of match have different types" ty2 ty1;
         ty1
     in
     mk ?name:exp.name desc ty

  | MatchNat (arg, loc, plus_name, ifplus, minus_name, ifminus) ->
     let arg = typecheck_expected "match%nat" env Tint arg in
     let (env2, count_p) = new_binding env plus_name Tnat in
     let ifplus = typecheck env2 ifplus in
     let (env3, count_m) = new_binding env minus_name Tnat in
     let ifminus = typecheck env3 ifminus in
     check_used env plus_name loc count_p;
     check_used env minus_name loc count_m;
     let desc = MatchNat (arg, loc, plus_name, ifplus, minus_name, ifminus) in
     let ty =
       match ifplus.ty, ifminus.ty with
       | ty, Tfail | Tfail, ty -> ty
       | ty1, ty2 ->
         if ty1 <> ty2 then
           type_error loc "branches of match%nat must have the same type"
             ty2 ty1;
         ty1
     in
     mk ?name:exp.name desc ty

  | Loop (name, loc, body, arg) ->
     let arg = typecheck env arg in
     if arg.ty = Tfail then error loc "loop arg is a failure";
     let (env, count) = new_binding env name arg.ty in
     let body =
       typecheck_expected "loop body" env (Ttuple [Tbool; arg.ty]) body in
     check_used env name loc count;
     mk ?name:exp.name (Loop (name, loc, body, arg)) arg.ty

  | Fold (prim, name, loc, body, arg, acc) ->
    let arg = typecheck env arg in
    let acc = typecheck env acc in
    let prim, name_ty = match prim, arg.ty, acc.ty with
      | (Prim_coll_iter|Prim_map_iter), Tmap (k_ty, v_ty), Tunit ->
        Prim_map_iter, Ttuple [k_ty; v_ty]
      | (Prim_coll_iter|Prim_set_iter), Tset elt_ty, Tunit ->
        Prim_set_iter, elt_ty
      | (Prim_coll_iter|Prim_list_iter), Tlist elt_ty, Tunit ->
        Prim_list_iter, elt_ty

      | (Prim_map_fold|Prim_coll_fold), Tmap (k_ty, v_ty), acc_ty ->
        Prim_map_fold, Ttuple[Ttuple [k_ty; v_ty]; acc_ty]
      | (Prim_set_fold|Prim_coll_fold), Tset elt_ty, acc_ty ->
        Prim_set_fold, Ttuple[elt_ty; acc_ty]
      | (Prim_list_fold|Prim_coll_fold), Tlist elt_ty, acc_ty ->
        Prim_list_fold, Ttuple[elt_ty; acc_ty]

      | _ ->
        error (loc_exp arg) "%s expects a collection, got %s"
          (LiquidTypes.string_of_fold_primitive prim)
          (LiquidPrinter.Liquid.string_of_type arg.ty)
    in
    let (env, count) = new_binding env name name_ty in
    let body = typecheck_expected
        (LiquidTypes.string_of_fold_primitive prim ^" body") env acc.ty body in
    check_used env name loc count;
    mk ?name:exp.name (Fold (prim, name, loc, body, arg, acc)) acc.ty

  | Map (prim, name, loc, body, arg) ->
    let arg = typecheck env arg in
    let prim, name_ty = match prim, arg.ty with
      | (Prim_map_map|Prim_coll_map), Tmap (k_ty, v_ty) ->
        Prim_map_map, Ttuple [k_ty; v_ty]
      | (Prim_set_map|Prim_coll_map), Tset elt_ty ->
        Prim_set_map, elt_ty
      | (Prim_list_map|Prim_coll_map), Tlist elt_ty ->
        Prim_list_map, elt_ty
      | _ ->
        error (loc_exp arg) "%s expects a collection, got %s"
          (LiquidTypes.string_of_map_primitive prim)
          (LiquidPrinter.Liquid.string_of_type arg.ty)
    in
    let (env, count) = new_binding env name name_ty in
    let body = typecheck env body in
    let ret_ty = match arg.ty with
      | Tmap (k_ty, _) -> Tmap (k_ty, body.ty)
      | Tset _ -> Tset body.ty
      | Tlist _ -> Tlist body.ty
      | _ -> assert false
    in
    check_used env name loc count;
    mk ?name:exp.name (Map (prim, name, loc, body, arg)) ret_ty

  | MapFold (prim, name, loc, body, arg, acc) ->
    let arg = typecheck env arg in
    let acc = typecheck env acc in
    let prim, name_ty = match prim, arg.ty, acc.ty with
      | (Prim_map_map_fold|Prim_coll_map_fold), Tmap (k_ty, v_ty), acc_ty ->
        Prim_map_map_fold, Ttuple[Ttuple [k_ty; v_ty]; acc_ty]
      | (Prim_set_map_fold|Prim_coll_map_fold), Tset elt_ty, acc_ty ->
        Prim_set_map_fold, Ttuple[elt_ty; acc_ty]
      | (Prim_list_map_fold|Prim_coll_map_fold), Tlist elt_ty, acc_ty ->
        Prim_list_map_fold, Ttuple[elt_ty; acc_ty]
      | _ ->
        error (loc_exp arg) "%s expects a collection, got %s"
          (LiquidTypes.string_of_map_fold_primitive prim)
          (LiquidPrinter.Liquid.string_of_type arg.ty)
    in
    let (env, count) = new_binding env name name_ty in
    let body = typecheck env body in
    let body_r = match body.ty with
      | Ttuple [r; baccty] when baccty = acc.ty -> r
      | _ ->
        error (loc_exp body)
          "body of %s must be of type 'a * %s, but has type %s"
          (LiquidTypes.string_of_map_fold_primitive prim)
          (LiquidPrinter.Liquid.string_of_type acc.ty)
          (LiquidPrinter.Liquid.string_of_type body.ty)
    in
    let ret_ty = match arg.ty with
      | Tmap (k_ty, _) -> Tmap (k_ty, body_r)
      | Tset _ -> Tset body_r
      | Tlist _ -> Tlist body_r
      | _ -> assert false
    in
    check_used env name loc count;
    mk ?name:exp.name (MapFold (prim, name, loc, body, arg, acc))
      (Ttuple [ret_ty; acc.ty])

  | MatchList (arg, loc, head_name, tail_name, ifcons, ifnil) ->
     let arg  = typecheck env arg in
     let arg_ty = match arg.ty with
       | Tfail -> error loc "cannot match failure"
       | Tlist ty -> ty
       | _ -> error loc "not a list type"
     in
     let ifnil = typecheck env ifnil in
     let (env, count_head) = new_binding env head_name arg_ty in
     let (env, count_tail) = new_binding env tail_name (Tlist arg_ty) in
     let ifcons = typecheck env ifcons in
     check_used env head_name loc count_head;
     check_used env tail_name loc count_tail;
     let desc = MatchList (arg, loc, head_name, tail_name, ifcons, ifnil) in
     let ty =
       match ifnil.ty, ifcons.ty with
       | ty, Tfail | Tfail, ty -> ty
       | ty1, ty2 ->
         if ty1 <> ty2 then
           type_error loc "branches of match must have the same type"
             ty2 ty1;
          ty1
     in
     mk ?name:exp.name desc ty

  | Lambda (arg_name, arg_type, loc, body, res_type) ->
    let lambda_arg_type = arg_type in
    let lambda_arg_name = arg_name in
    let lambda_body = body in
    assert (res_type = Tunit);
    (* allow closures at typechecking, do not reset env *)
    let (env, arg_count) = new_binding env lambda_arg_name lambda_arg_type in
    let body = typecheck env lambda_body in
    check_used env lambda_arg_name loc arg_count;
    let desc = Lambda (arg_name, lambda_arg_type, loc, body, body.ty) in
    let ty = Tlambda (lambda_arg_type, body.ty) in
    mk ?name:exp.name desc ty

  | Closure _ -> assert false

  | Record (_loc, []) -> assert false
  | Record (loc, (( (label, _) :: _ ) as lab_x_exp_list)) ->
     let ty_name, _, _ =
       try StringMap.find label env.env.labels
       with Not_found -> error loc "unbound label %S" label
     in
     let record_ty = StringMap.find ty_name env.env.types in
     let remaining_labels = match record_ty with
       | Trecord (_, rtys) -> List.map fst rtys |> StringSet.of_list |> ref
       | _ -> assert false in
     let lab_exp = List.map (fun (label, exp) ->
         let ty_name', _, ty = try
             StringMap.find label env.env.labels
           with Not_found -> error loc "unbound label %S" label
         in
         if ty_name <> ty_name' then error loc "inconsistent list of labels";
         let exp = typecheck_expected ("label "^ label) env ty exp in
         remaining_labels := StringSet.remove label !remaining_labels;
         (label, exp)
       ) lab_x_exp_list in
     if not (StringSet.is_empty !remaining_labels) then
       error loc "label %s is not defined" (StringSet.choose !remaining_labels);
     mk ?name:exp.name (Record (loc, lab_exp)) record_ty

  | Constructor(loc, Constr constr, arg) ->
     let ty_name, arg_ty = StringMap.find constr env.env.constrs in
     let arg = typecheck_expected "construtor argument" env arg_ty arg in
     let constr_ty = StringMap.find ty_name env.env.types in
     mk ?name:exp.name (Constructor(loc, Constr constr, arg)) constr_ty

  | Constructor(loc, Left right_ty, arg) ->
     let arg = typecheck env arg in
     let ty = Tor (arg.ty, right_ty) in
     mk ?name:exp.name (Constructor(loc, Left right_ty, arg)) ty

  | Constructor(loc, Right left_ty, arg) ->
     let arg = typecheck env arg in
     let ty = Tor (left_ty, arg.ty) in
     mk ?name:exp.name (Constructor(loc, Right left_ty, arg)) ty

  | MatchVariant (arg, loc, cases) ->
    let arg = typecheck env arg in
    let constrs, is_left_right =
      try
        match arg.ty with
        | Tfail ->
          error loc "cannot match failure"
        | Tsum (_, constrs) ->
          (List.map fst constrs, None)
        | Tor (left_ty, right_ty) ->
          (* Left, Right pattern matching *)
          (["Left"; "Right"], Some (left_ty, right_ty))
        | _ -> raise Not_found
      with Not_found ->
        error loc "not a variant type: %s"
          (LiquidPrinter.Liquid.string_of_type arg.ty)
    in
    let expected_type = ref None in
    let cases_extra_constrs =
      List.fold_left (fun acc -> function
          | CAny, _ -> acc
          | CConstr (c, _), _ -> StringSet.add c acc
        ) StringSet.empty cases
      |> ref
    in
    let cases = List.map (fun constr ->
        let cve = find_case loc env constr cases in
        cases_extra_constrs := StringSet.remove constr !cases_extra_constrs;
        cve
      ) constrs in

    if not (StringSet.is_empty !cases_extra_constrs) then
      error loc "constructors %s do not belong to type %s"
        (String.concat ", " (StringSet.elements !cases_extra_constrs))
        (LiquidPrinter.Liquid.string_of_type arg.ty);

    let cases = List.map (fun (constr, vars, e) ->
        let var_ty = match is_left_right, constr with
          | Some (left_ty, _), "Left" -> left_ty
          | Some (_, right_ty), "Right" -> right_ty
          | Some _, _ -> error loc "unknown constructor %S" constr
          | None, _ ->
            let ty_name', var_ty =
              try StringMap.find constr env.env.constrs
              with Not_found -> error loc "unknown constructor %S" constr
            in
            (* if ty_name <> ty_name' then error loc "inconsistent constructors"; *)
            var_ty
        in
        let env, count_opt =
          match vars with
          | [] -> env, None
          | [ var ] ->
            let (env, count) = new_binding env var var_ty in
            env, Some count
          | _ ->
            error loc "cannot deconstruct constructor args"
        in
        let e =
          match !expected_type with
          | Some expected_type ->
            typecheck_expected "pattern matching branch" env expected_type e
          | None ->
            let e = typecheck env e in
            begin match e.ty with
              | Tfail -> ()
              | _ -> expected_type := Some e.ty
            end;
            e
        in
        begin match vars, count_opt with
          | [name], Some count -> check_used env name loc count
          | _ -> ()
        end;
        (CConstr (constr, vars), e)
      ) cases
    in

    let desc = MatchVariant (arg, loc, cases) in
    let ty = match !expected_type with
      | None -> Tfail
      | Some ty -> ty
    in
    mk ?name:exp.name desc ty

  | Unpack (loc, e, ty) ->
    let e = typecheck_expected "Bytes.unpack argument" env Tbytes e in
    let desc = Unpack (loc, e, ty) in
    mk ?name:exp.name desc (Toption ty)

  | ContractAt (loc, addr, ty) ->
    let addr = typecheck_expected "Contract.at argument" env Taddress addr in
    let desc = ContractAt (loc, addr, ty) in
    mk ?name:exp.name desc (Toption (Tcontract ty))

  | CreateContract (loc, args, contract) ->
    let contract = typecheck_contract ~warnings:env.warnings env.env contract in
    match args with
    | [manager; delegate; delegatable; spendable; init_balance; init_storage] ->
      let manager = typecheck_expected "manager" env Tkey_hash manager in
      let delegate =
        typecheck_expected "delegate" env (Toption Tkey_hash) delegate in
      let delegatable =
        typecheck_expected "delegatable" env Tbool delegatable in
      let spendable = typecheck_expected "spendable" env Tbool spendable in
      let init_balance =
        typecheck_expected "initial balance" env Ttez init_balance in
      let init_storage = typecheck_expected "initial storage"
          env contract.contract_sig.storage init_storage in
      let desc = CreateContract (loc, [manager; delegate; delegatable;
                                       spendable; init_balance; init_storage],
                                 contract) in
      mk ?name:exp.name desc (Ttuple [Toperation; Taddress])
    | _ ->
      error loc "Contract.create expects 7 arguments, was given %d"
        (List.length args)

and find_case loc env constr cases =
  match List.find_all (function
      | CAny, _ -> true
      | CConstr (cname, _), _ -> cname = constr
    ) cases
  with
  | [] ->
    error loc "non-exhaustive pattern. Constructor %s is not matched." constr
  | m :: unused ->
    List.iter (fun (_, e) ->
        LiquidLoc.warn (loc_exp e) (UnusedMatched constr)
      ) unused;
    match m with
    | CAny, e -> constr, [], e
    | CConstr (_, vars), e -> constr, vars, e

and typecheck_prim1 env prim loc args =
  match prim, args with
  | Prim_tuple_get, [ { ty = tuple_ty };
                      { desc = Const (loc, _, (CInt n | CNat n)) }] ->
     let tuple = match tuple_ty with
       | Ttuple tuple -> tuple
       | Trecord (_, rtys) -> List.map snd rtys
       | _ -> error loc "get takes a tuple as first argument, got:\n%s"
                (LiquidPrinter.Liquid.string_of_type tuple_ty)
     in
     let n = LiquidPrinter.int_of_integer n in
     let size = List.length tuple in
     if size <= n then error loc "get outside tuple";
     let ty = List.nth tuple n in
     prim, ty

  | Prim_tuple_set, [ { ty = tuple_ty };
                      { desc = Const (loc, _, (CInt n | CNat n)) };
                      { ty } ] ->
     let tuple = match tuple_ty with
       | Ttuple tuple -> tuple
       | Trecord (_, rtys) -> List.map snd rtys
       | _ -> error loc "set takes a tuple as first argument, got:\n%s"
                (LiquidPrinter.Liquid.string_of_type tuple_ty)
     in
     let n = LiquidPrinter.int_of_integer n in
     let expected_ty = List.nth tuple n in
     let size = List.length tuple in
     if size <= n then error loc "set outside tuple";
     let ty = if not (ty = expected_ty || ty = Tfail) then
         error loc "prim set bad type"
       else tuple_ty
     in
     prim, ty

  | _ ->
     let prim =
       (* Unqualified versions of primitives. They should not be used,
         but they can be generated by decompiling Michelson. *)
       match prim, args with
       | Prim_coll_update, [ _; _; { ty = Tset _ }] -> Prim_set_update
       | Prim_coll_update, [ _; _; { ty = (Tmap _ | Tbigmap _) }] ->
         Prim_map_update
       | Prim_coll_mem, [ _; { ty = Tset _ } ] -> Prim_set_mem
       | Prim_coll_mem, [ _; { ty = (Tmap _ | Tbigmap _) } ] -> Prim_map_mem
       | Prim_coll_find, [ _; { ty = (Tmap _ | Tbigmap _) } ] -> Prim_map_find
       | Prim_coll_size, [{ ty = Tlist _ } ] -> Prim_list_size
       | Prim_coll_size, [{ ty = Tset _ } ] -> Prim_set_size
       | Prim_coll_size, [{ ty = Tmap _ } ] -> Prim_map_size
       | Prim_coll_size, [{ ty = Tstring } ] -> Prim_string_size
       | Prim_coll_size, [{ ty = Tbytes } ] -> Prim_bytes_size
       | Prim_slice, [ _; _; { ty = Tstring } ] -> Prim_string_sub
       | Prim_slice, [ _; _; { ty = Tbytes } ] -> Prim_bytes_sub
       | Prim_concat, [{ ty = Tlist Tstring } ] -> Prim_string_concat
       | Prim_concat, [{ ty = Tlist Tbytes } ] -> Prim_bytes_concat
       | _ -> prim
     in
     prim, typecheck_prim2 env prim loc args

and typecheck_prim2 env prim loc args =
  match prim, List.map (fun a -> a.ty) args with
  | ( Prim_neq | Prim_lt | Prim_gt | Prim_eq | Prim_le | Prim_ge ),
    [ ty1; ty2 ] ->
     if comparable_ty ty1 ty2 then Tbool
     else error_not_comparable loc prim ty1 ty2
  | Prim_compare,
    [ ty1; ty2 ] ->
     if comparable_ty ty1 ty2 then Tint
     else error_not_comparable loc prim ty1 ty2

  | Prim_neg, [( Tint | Tnat )] -> Tint

  | (Prim_add | Prim_sub) , [ Ttez; Ttez ] -> Ttez
  | Prim_mul, ([ Tnat; Ttez ] | [ Ttez; Tnat ]) -> Ttez

  | (Prim_add|Prim_mul), [ Tnat; Tnat ] -> Tnat
  | (Prim_add|Prim_sub|Prim_mul), [ (Tint|Tnat);
                                    (Tint|Tnat) ] -> Tint

  | Prim_add, [ Ttimestamp; Tint|Tnat ] -> Ttimestamp
  | Prim_add, [ Tint|Tnat; Ttimestamp ] -> Ttimestamp
  | Prim_sub, [ Ttimestamp; Tint|Tnat ] -> Ttimestamp
  | Prim_sub, [ Ttimestamp; Ttimestamp ] -> Tint

  (* TODO: improve types of ediv in Michelson ! *)
  | Prim_ediv, [ Tnat; Tnat ] ->
     Toption (Ttuple [Tnat; Tnat])
  | Prim_ediv, [ Tint|Tnat; Tint|Tnat ] ->
     Toption (Ttuple [Tint; Tnat])
  | Prim_ediv, [ Ttez; Tnat ] ->
     Toption (Ttuple [Ttez; Ttez])
  | Prim_ediv, [ Ttez; Ttez ] ->
     Toption (Ttuple [Tnat; Ttez])

  | Prim_xor, [ Tbool; Tbool ] -> Tbool
  | Prim_or, [ Tbool; Tbool ] -> Tbool
  | Prim_and, [ Tbool; Tbool ] -> Tbool
  | Prim_not, [ Tbool ] -> Tbool

  | Prim_xor, [ Tnat; Tnat ] -> Tnat
  | Prim_or, [ Tnat; Tnat ] -> Tnat
  | Prim_and, [ Tnat; Tnat ] -> Tnat
  | Prim_not, [ Tint|Tnat ] -> Tint

  | Prim_abs, [ Tint ] -> Tint
  | Prim_is_nat, [ Tint ] -> Toption Tnat
  | Prim_int, [ Tnat ] -> Tint
  | Prim_sub, [ Tint|Tnat ] -> Tint

  | (Prim_lsl|Prim_lsr), [ Tnat ; Tnat ] -> Tnat



  | Prim_tuple, ty_args -> Ttuple (List.map (fun e -> e.ty) args)

  | Prim_map_find,
    [ key_ty;
      (Tmap (expected_key_ty, value_ty) | Tbigmap (expected_key_ty, value_ty)) ]
    ->
     if expected_key_ty <> key_ty then
       error loc "bad Map.find key type";
     Toption value_ty
  | Prim_map_update,
    [ key_ty;
      Toption value_ty;
      ( Tmap (expected_key_ty, expected_value_ty)
      | Tbigmap (expected_key_ty, expected_value_ty)) as m]
    ->
     if expected_key_ty <> key_ty then
       error loc "bad Map.update key type";
     if expected_value_ty <> value_ty then
       error loc "bad Map.update value type";
     begin match m with
       | Tmap _ -> Tmap (key_ty, value_ty)
       | Tbigmap _ -> Tbigmap (key_ty, value_ty)
       |  _ -> assert false
     end
  | Prim_map_add,
    [ key_ty;
      value_ty;
      ( Tmap (expected_key_ty, expected_value_ty)
      | Tbigmap (expected_key_ty, expected_value_ty)) as m]
    ->
     if expected_key_ty <> key_ty then
       error loc "bad Map.add key type";
     if expected_value_ty <> value_ty then
       error loc "bad Map.add value type";
     begin match m with
       | Tmap _ -> Tmap (key_ty, value_ty)
       | Tbigmap _ -> Tbigmap (key_ty, value_ty)
       |  _ -> assert false
     end
  | Prim_map_remove,
    [ key_ty;
      ( Tmap (expected_key_ty, value_ty)
      | Tbigmap (expected_key_ty, value_ty)) as m]
    ->
     if expected_key_ty <> key_ty then
       error loc "bad Map.remove key type";
     begin match m with
       | Tmap _ -> Tmap (key_ty, value_ty)
       | Tbigmap _ -> Tbigmap (key_ty, value_ty)
       |  _ -> assert false
     end

  | Prim_map_mem,
    [ key_ty;
      (Tmap (expected_key_ty,_) | Tbigmap (expected_key_ty,_)) ]
    ->
     if expected_key_ty <> key_ty then
       error loc "bad Mem.mem key type";
     Tbool

  | Prim_set_mem,[ key_ty; Tset expected_key_ty]
    ->
     if expected_key_ty <> key_ty then
       error loc "bad Set.mem key type";
     Tbool

  | Prim_list_size, [ Tlist _]  ->  Tnat
  | Prim_set_size, [ Tset _]  ->  Tnat
  | Prim_map_size, [ Tmap _]  ->  Tnat

  | Prim_set_update, [ key_ty; Tbool; Tset expected_key_ty]
    ->
     if expected_key_ty <> key_ty then
       error loc "bad Set.update key type";
     Tset key_ty
  | Prim_set_add, [ key_ty; Tset expected_key_ty]
    ->
     if expected_key_ty <> key_ty then
       error loc "bad Set.add key type";
     Tset key_ty
  | Prim_set_remove, [ key_ty; Tset expected_key_ty]
    ->
     if expected_key_ty <> key_ty then
       error loc "bad Set.remove key type";
     Tset key_ty

  | Prim_Some, [ ty ] -> Toption ty
  | Prim_self, [ Tunit ] -> Tcontract env.t_contract_sig.parameter
  | Prim_now, [ Tunit ] -> Ttimestamp
  | Prim_balance, [ Tunit ] -> Ttez
  | Prim_source, [ Tunit ] -> Taddress
  | Prim_sender, [ Tunit ] -> Taddress
  | Prim_amount, [ Tunit ] -> Ttez
  | Prim_gas, [ Tunit ] -> Tnat
  | Prim_pack, [ _ ] -> Tbytes
  | Prim_blake2b, [ Tbytes ] -> Tbytes
  | Prim_sha256, [ Tbytes ] -> Tbytes
  | Prim_sha512, [ Tbytes ] -> Tbytes
  | Prim_hash_key, [ Tkey ] -> Tkey_hash
  | Prim_check, [ Tkey; Tsignature; Tbytes ] ->
     Tbool
  | Prim_check, _ ->
     error_prim loc Prim_check args [Tkey; Tsignature; Tbytes]

  | Prim_address, [ Tcontract _ ] ->
     Taddress

  | Prim_create_account, [ Tkey_hash; Toption Tkey_hash; Tbool; Ttez ] ->
     Ttuple [Toperation; Taddress]
  | Prim_create_account, _ ->
     error_prim loc Prim_create_account args
                [ Tkey_hash; Toption Tkey_hash; Tbool; Ttez ]

  | Prim_default_account, [ Tkey_hash ] ->
     Tcontract Tunit

  | Prim_set_delegate, [ Toption Tkey_hash ] ->
    Toperation

  | Prim_exec, [ ty;
                 ( Tlambda(from_ty, to_ty)
                 | Tclosure((from_ty, _), to_ty))] ->
     if ty <> from_ty then
       type_error loc "Bad argument type in function application" ty from_ty;
     to_ty

  | Prim_list_rev, [ Tlist ty ] -> Tlist ty

  | Prim_concat_two, [ Tstring; Tstring ] -> Tstring
  | Prim_concat_two, [ Tbytes; Tbytes ] -> Tbytes
  | Prim_string_concat, [ Tlist Tstring ] -> Tstring
  | Prim_bytes_concat, [ Tlist Tbytes ] -> Tbytes

  | Prim_Cons, [ head_ty; Tunit ] ->
     Tlist head_ty
  | Prim_Cons, [ head_ty; Tlist tail_ty ] ->
     if head_ty <> tail_ty then
       type_error loc "Bad types for list" head_ty tail_ty;
     Tlist tail_ty

  | Prim_string_size, [ Tstring ] -> Tnat
  | Prim_bytes_size, [ Tbytes ] -> Tnat

  | Prim_string_sub, [ Tnat; Tnat; Tstring ] -> Toption Tstring
  | Prim_bytes_sub, [ Tnat; Tnat; Tbytes ] -> Toption Tbytes

  | prim, _ ->
     error loc "Bad %d args for primitive %S:\n    %s\n" (List.length args)
           (LiquidTypes.string_of_primitive prim)
           (String.concat "\n    "
                          (List.map
                             (fun arg ->
                               LiquidPrinter.Liquid.string_of_type arg.ty)
                             args))
    ;

and typecheck_expected info env expected_ty exp =
  let exp = typecheck env exp in
  if exp.ty <> expected_ty && exp.ty <> Tfail then
    type_error (loc_exp exp)
               ("Unexpected type for "^info) exp.ty expected_ty;
  exp

and typecheck_apply ?name env prim loc args =
  let args = List.map (typecheck env)args in
  let prim, ty = typecheck_prim1 env prim loc args in
  mk ?name (Apply (prim, loc, args)) ty


and typecheck_contract ~warnings env contract =
  let env =
    {
      warnings;
      annot = false;
      decompiling = false;
      counter = ref 0;
      vars = StringMap.empty;
      vars_counts = StringMap.empty;
      to_inline = ref StringMap.empty;
      force_inline = ref StringMap.empty;
      env = env;
      clos_env = None;
      t_contract_sig = contract.contract_sig;
    } in

  let (env, _) = new_binding env  "storage" contract.contract_sig.storage in
  let (env, _) = new_binding env "parameter" contract.contract_sig.parameter in
  let expected_ty = Ttuple [Tlist Toperation; contract.contract_sig.storage] in
  let code =
    typecheck_expected "return value" env expected_ty contract.code in
  { contract with code }


let typecheck_code env ?expected_ty code =
  match expected_ty with
  | Some expected_ty -> typecheck_expected "value" env expected_ty code
  | None -> typecheck env code


(* XXX just for printing, do not use *)
let rec type_of_const = function
  | CUnit -> Tunit
  | CBool _ -> Tbool
  | CInt _ -> Tint
  | CNat _ -> Tnat
  | CTez _ -> Ttez
  | CTimestamp _ -> Ttimestamp
  | CString _ -> Tstring
  | CBytes _ -> Tbytes
  | CKey _ -> Tkey
  | CSignature _ -> Tsignature
  | CAddress _ -> Taddress
  | CTuple l ->
    Ttuple (List.map type_of_const l)
  | CNone -> Toption Tunit
  | CSome c -> Toption (type_of_const c)
  | CMap [] -> Tmap (Tint, Tunit)
  | CMap ((k,e) :: _) -> Tmap (type_of_const k, type_of_const e)

  | CBigMap [] -> Tbigmap (Tint, Tunit)
  | CBigMap ((k,e) :: _) -> Tbigmap (type_of_const k, type_of_const e)

  | CList [] -> Tlist (Tunit)
  | CList (e :: _) -> Tlist (type_of_const e)

  | CSet [] -> Tset (Tint)
  | CSet (e :: _) -> Tset (type_of_const e)

  | CLeft c -> Tor (type_of_const c, Tunit)
  | CRight c -> Tor (Tunit, type_of_const c)

  | CKey_hash _ -> Tkey_hash
  | CContract _ -> Tcontract Tunit

  (* XXX just for printing *)
  | CRecord _ -> Trecord ("<record>", [])
  | CConstr _ -> Tsum ("<sum>", [])


let check_const_type ?(from_mic=false) ~to_tez loc ty cst =
  let top_ty, top_cst = ty, cst in
  let rec check_const_type ty cst =
    match ty, cst with
    | Tunit, CUnit -> CUnit
    | Tbool, CBool b -> CBool b

    | Tint, CInt s
    | Tint, CNat s -> CInt s

    | Tnat, CInt s
    | Tnat, CNat s -> CNat s

    | Tstring, CString s -> CString s

    | Tbytes, CBytes s -> CBytes s

    | Ttez, CTez s -> CTez s

    | Tkey, CKey s -> CKey s
    | Tkey, CBytes s -> CKey s

    | Tkey_hash, CKey_hash s -> CKey_hash s
    | Tkey_hash, CBytes s -> CKey_hash s

    | Tcontract _, CContract s -> CContract s
    | Tcontract _, CAddress s -> CAddress s
    | Tcontract Tunit, CKey_hash s -> CKey_hash s
    | Tcontract _, CBytes s -> CContract s

    | Taddress, CAddress s -> CAddress s
    | Taddress, CContract s -> CContract s
    | Taddress, CKey_hash s -> CKey_hash s
    | Taddress, CBytes s -> CContract s

    | Ttimestamp, CTimestamp s -> CTimestamp s

    | Tsignature, CSignature s -> CSignature s
    | Tsignature, CBytes s -> CSignature s

    | Ttuple tys, CTuple csts ->
       begin
         try
           CTuple (List.map2 check_const_type tys csts)
         with Invalid_argument _ ->
           error loc "constant type mismatch (tuple length differs from type)"
       end

    | Toption _, CNone -> CNone
    | Toption ty, CSome cst -> CSome (check_const_type ty cst)

    | Tor (left_ty, _), CLeft cst ->
      CLeft (check_const_type left_ty cst)

    | Tor (_, right_ty), CRight cst ->
      CRight (check_const_type right_ty cst)

    | Tmap (ty1, ty2), CMap csts ->
       CMap (List.map (fun (cst1, cst2) ->
          check_const_type ty1 cst1,
          check_const_type ty2 cst2) csts)

    | Tbigmap (ty1, ty2), (CMap csts | CBigMap csts) -> (* allow map *)
       CBigMap (List.map (fun (cst1, cst2) ->
          check_const_type ty1 cst1,
          check_const_type ty2 cst2) csts)

    | Tlist ty, CList csts ->
       CList (List.map (check_const_type ty) csts)

    | Tset ty, CSet csts ->
       CSet (List.map (check_const_type ty) csts)

    | Trecord (rname, labels), CRecord fields ->
      CRecord (List.map (fun (f, cst) ->
          try
            let ty = List.assoc f labels in
            f, check_const_type ty cst
          with Not_found ->
            error loc "Record field %s is not in type %s" f rname
        ) fields)

    | Tsum (sname, constrs), CConstr (c, cst) ->
      CConstr (c,
               try
                 let ty = List.assoc c constrs in
                 check_const_type ty cst
               with Not_found ->
                 error loc "Constructor %s does not belong to type %s" c sname
              )

    | _ ->
      if from_mic then
        match ty, cst with
        | Ttimestamp, CString s ->
          begin (* approximation of correct tezos timestamp *)
            try Scanf.sscanf s "%_d-%_d-%_dT%_d:%_d:%_dZ%!" ()
            with _ ->
            try Scanf.sscanf s "%_d-%_d-%_d %_d:%_d:%_dZ%!" ()
            with _ ->
            try Scanf.sscanf s "%_d-%_d-%_dT%_d:%_d:%_d-%_d:%_d%!" ()
            with _ ->
            try Scanf.sscanf s "%_d-%_d-%_dT%_d:%_d:%_d+%_d:%_d%!" ()
            with _ ->
            try Scanf.sscanf s "%_d-%_d-%_d %_d:%_d:%_d-%_d:%_d%!" ()
            with _ ->
            try Scanf.sscanf s "%_d-%_d-%_d %_d:%_d:%_d+%_d:%_d%!" ()
            with _ ->
              error loc "Bad format for timestamp"
          end;
          CTimestamp s

         | Ttez, CString s -> CTez (to_tez s)
         | Tkey_hash, CString s -> CKey_hash s
         | Tcontract _, CString s -> CContract s
         | Tkey, CString s -> CKey s
         | Tsignature, CString s -> CSignature s

         | _ ->
           error loc "constant type mismatch, expected %s, got %s"
             (LiquidPrinter.Liquid.string_of_type top_ty)
             (LiquidPrinter.Liquid.string_of_type (type_of_const top_cst))
       else
         error loc "constant type mismatch, expected %s, got %s"
           (LiquidPrinter.Liquid.string_of_type top_ty)
           (LiquidPrinter.Liquid.string_of_type (type_of_const top_cst))

  in
  check_const_type ty cst<|MERGE_RESOLUTION|>--- conflicted
+++ resolved
@@ -36,20 +36,7 @@
   LiquidLoc.raise_error ~loc ("Type error:  " ^^ msg ^^ "%!")
 
 let comparable_ty ty1 ty2 =
-<<<<<<< HEAD
-  match ty1, ty2 with
-  (* | (Tint|Tnat), (Tint|Tnat) *)
-  | Tint, Tint
-  | Tnat, Tnat
-  | Ttez, Ttez
-  | Ttimestamp, Ttimestamp
-  | Tstring, Tstring
-  | Tbool, Tbool
-  | Tkey_hash, Tkey_hash -> true
-  | _ -> false
-=======
   comparable_type ty1 && ty1 = ty2
->>>>>>> 602b52b0
 
 let error_not_comparable loc prim ty1 ty2 =
   error loc "arguments of %s not comparable: %s\nwith\n%s\n"
