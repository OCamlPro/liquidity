--- conflicted
+++ resolved
@@ -8,20 +8,7 @@
 (**************************************************************************)
 
 (* The version that will be required to compile the generated files. *)
-<<<<<<< HEAD
-let output_version = "0.14"
-
-(*
-type storage = ...
-let contract
-      (parameter : timestamp)
-      (storage: storage )
-      : unit * storage =
-       ...
- *)
-=======
 let output_version = "0.36"
->>>>>>> 602b52b0
 
 open Asttypes
 open Longident
@@ -58,13 +45,10 @@
 
 let typ_constr s args = Typ.constr (lid s) args
 
-<<<<<<< HEAD
-=======
 let pat_of_name ?loc = function
   | "_" -> Pat.any ()
   | name -> Pat.var (id ?loc name)
 
->>>>>>> 602b52b0
 let cpt_abbrev = ref 0
 let abbrevs = Hashtbl.create 101
 let rev_abbrevs = Hashtbl.create 101
@@ -84,11 +68,7 @@
   |> List.fast_sort (fun (_, (_, _, i1)) (_, (_, _, i2)) -> i1 - i2)
   |> List.map (fun (ty, (s, caml_ty, _)) -> s, caml_ty)
 
-<<<<<<< HEAD
-let rec convert_type ?name ty =
-=======
 let rec convert_type ~abbrev ?name ty =
->>>>>>> 602b52b0
   match ty with
   | Ttez ->  typ_constr "tez" []
   | Tunit -> typ_constr "unit" []
@@ -100,43 +80,17 @@
   | Tkey_hash -> typ_constr "key_hash" []
   | Tsignature -> typ_constr "signature" []
   | Tstring -> typ_constr "string" []
-<<<<<<< HEAD
-  | Tfail | Trecord _ | Tsum _ -> assert false
-=======
   | Tbytes -> typ_constr "bytes" []
   | Toperation -> typ_constr "operation" []
   | Taddress -> typ_constr "address" []
   | Tsum (name, _)
   | Trecord (name, _) -> typ_constr name []
   | Tfail -> assert false
->>>>>>> 602b52b0
   | _ ->
     try typ_constr (get_abbrev ty) []
     with Not_found ->
     let caml_ty, t_name = match ty with
     | Ttez | Tunit | Ttimestamp | Tint | Tnat | Tbool
-<<<<<<< HEAD
-    | Tkey | Tkey_hash | Tsignature | Tstring
-    | Tfail | Trecord _ | Tsum _ -> assert false
-    | Ttuple args ->
-      Typ.tuple (List.map convert_type args), "pair_t"
-    | Tor (x,y) ->
-      typ_constr "variant" [convert_type x; convert_type y], "variant_t"
-    | Tcontract (x,y) ->
-      typ_constr "contract" [convert_type x;convert_type y], "contract_t"
-    | Tlambda (x,y) ->
-      Typ.arrow Nolabel (convert_type x) (convert_type y), "lambda_t"
-    | Tclosure ((x,e),r) ->
-      Typ.arrow Nolabel (convert_type x) (convert_type r), "closure_t"
-    | Tmap (x,y) ->
-      typ_constr "map" [convert_type x;convert_type y], "map_t"
-    | Tset x ->
-      typ_constr "set" [convert_type x], "set_t"
-    | Tlist x ->
-      typ_constr "list" [convert_type x], "list_t"
-    | Toption x ->
-      typ_constr "option" [convert_type x], "option_t"
-=======
     | Tkey | Tkey_hash | Tsignature | Tstring | Tbytes | Toperation | Taddress
     | Tfail | Trecord _ | Tsum _ -> assert false
     | Ttuple args ->
@@ -159,21 +113,16 @@
       typ_constr "list" [convert_type ~abbrev x], "list_t"
     | Toption x ->
       typ_constr "option" [convert_type ~abbrev x], "option_t"
->>>>>>> 602b52b0
     in
     let name = match name with
       | Some name -> name
       | None -> t_name
     in
-<<<<<<< HEAD
-    add_abbrev name ty caml_ty
-=======
     match ty with
     | Tlambda _ | Tclosure _ | Tor _ | Ttuple _ when abbrev ->
       add_abbrev name ty caml_ty
     | _ ->
       caml_ty
->>>>>>> 602b52b0
 
 
 
@@ -280,20 +229,6 @@
   | Seq (x, y) ->
      Exp.sequence (convert_code ~abbrev x) (convert_code ~abbrev y)
 
-<<<<<<< HEAD
-  | Const (ty, cst) -> begin
-      match ty with
-      | Tint
-      | Tnat
-      | Tstring
-      | Tunit
-      | Ttimestamp
-      | Ttez
-      | Tbool
-      | Tsignature
-      | Tkey
-      | Tkey_hash -> convert_const cst
-=======
   | Const (loc, ty, cst) -> begin
       match ty, cst with
       | (Tint
@@ -309,24 +244,10 @@
       | (Tsignature, CSignature s
         | Tkey, CKey s
         | Tkey_hash, CKey_hash s) when s.[0] <> '0' -> convert_const cst
->>>>>>> 602b52b0
       | _ ->
         Exp.constraint_
           ~loc:(loc_of_loc loc) (convert_const cst) (convert_type ~abbrev ty)
     end
-<<<<<<< HEAD
-  | Let (var, _loc, exp, body) ->
-     Exp.let_ Nonrecursive
-              [ Vb.mk (Pat.var (loc var))
-                      (convert_code exp)]
-              (convert_code body)
-  | Lambda (arg_name, arg_type, _loc, body, _res_type) ->
-     Exp.fun_ Nolabel None
-              (Pat.constraint_
-                 (Pat.var (loc arg_name))
-                 (convert_type ~name:(arg_name^"_t") arg_type))
-              (convert_code body)
-=======
 
   | Let (var, _inline, loc, exp, body) ->
      Exp.let_ ~loc:(loc_of_loc loc) Nonrecursive
@@ -340,7 +261,6 @@
           (pat_of_name ~loc arg_name)
           (convert_type ~abbrev ~name:(arg_name^"_t") arg_type))
        (convert_code ~abbrev body)
->>>>>>> 602b52b0
 
   | Closure _ -> assert false
 
@@ -578,22 +498,6 @@
                       (Some
                          (convert_code ~abbrev arg)))
        (Typ.constr (lid "variant")
-<<<<<<< HEAD
-                   [convert_type left_ty; Typ.any ()])
-  | Constructor (_loc, Source (from_ty, to_ty), arg) ->
-     Exp.constraint_
-       (Exp.construct (lid "Source") None)
-       (Typ.constr (lid "contract")
-                   [convert_type from_ty;
-                    convert_type to_ty])
-
-let structure_of_contract contract =
-  clean_abbrevs ();
-  let storage_caml = convert_type ~name:"storage" contract.storage in
-  ignore (convert_type ~name:"parameter" contract.parameter);
-  ignore (convert_type ~name:"return" contract.return);
-  let code = convert_code contract.code in
-=======
                    [convert_type ~abbrev left_ty; Typ.any ()])
 
   | CreateContract (loc, args, contract) ->
@@ -644,28 +548,11 @@
   let storage_caml = convert_type ~abbrev ~name:"storage" contract.contract_sig.storage in
   ignore (convert_type ~abbrev ~name:"parameter" contract.contract_sig.parameter);
   let code = convert_code ~abbrev contract.code in
->>>>>>> 602b52b0
   let contract_caml = Str.extension (
       { txt = "entry"; loc = !default_loc },
       PStr    [
         Str.value Nonrecursive
           [
-<<<<<<< HEAD
-            Vb.mk (Pat.var (loc "main"))
-              (Exp.fun_ Nolabel None
-                 (Pat.constraint_
-                    (Pat.var (loc "parameter"))
-                    (convert_type contract.parameter)
-                 )
-                 (Exp.fun_ Nolabel None
-                    (Pat.constraint_
-                       (Pat.var (loc "storage"))
-                       storage_caml
-                    )
-                    (Exp.constraint_
-                       code (Typ.tuple [convert_type contract.return;
-                                        storage_caml]))
-=======
             Vb.mk (pat_of_name "main")
               (Exp.fun_ Nolabel None
                  (Pat.constraint_
@@ -678,17 +565,12 @@
                        storage_caml
                     )
                     code
->>>>>>> 602b52b0
                  ))
           ]
       ])
   in
   let version_caml = Str.extension (
-<<<<<<< HEAD
-      { txt = "version"; loc = !default_loc },
-=======
       id "version",
->>>>>>> 602b52b0
       PStr [
         Str.eval
           (Exp.constant (Const.float output_version))
@@ -712,10 +594,4 @@
 
 let convert_type ?(abbrev=true) ty = convert_type ~abbrev ty
 
-<<<<<<< HEAD
-let string_of_expression = LiquidOCamlPrinter.string_of_expression
-
-let convert_type ty = convert_type ty
-=======
-let convert_code ?(abbrev=true) code = convert_code ~abbrev code
->>>>>>> 602b52b0
+let convert_code ?(abbrev=true) code = convert_code ~abbrev code