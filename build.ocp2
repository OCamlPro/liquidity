(* Disable to compile without the sources of Tezos.
   The following features with be disabled:
   * Decompilation of Michelson files
   * Execution of Michelson contracts
*)

Sys = module("ocp-build:Sys", "1.0");

(* This value is used if with_tezos is not set before *)
default_with_tezos = Sys.file_exists("tezos/README.md");

try { with_tezos = with_tezos; }
  catch("unknown-variable",x){ with_tezos = default_with_tezos; }

(* By default, liquidity will contain some version information
  (Git commit, build date, etc.). However, during development, it
  makes recompilation slower, so you can create a file DEVEL here
  to tell ocp-build not to include version information.
  The flag can also be controled in an inclusing project by using
  the 'with_version' option.
*)

default_with_version = !Sys.file_exists("DEVEL");

try { with_version = with_version; }
  catch("unknown-variable",x){ with_version = default_with_version; }

default_for_javascript = false;

try { for_javascript = for_javascript; }
<<<<<<< HEAD
  catch("unknown-variable",x){ for_javascript = default_for_javascript; }
=======
  catch("unknown-variable",x){ for_javascript = default_for_javascript; }

ojt_dir = "tezos/vendors/ocplib-json-typed/";

OCaml.library("ocplib-json-typed",
        ocaml + {
          files = [
          ojt_dir + "lib_json_typed/json_repr.ml";
          ojt_dir + "lib_json_typed/json_query.ml";
          ojt_dir + "lib_json_typed/json_schema.ml";
          ojt_dir + "lib_json_typed/json_encoding.ml";
          ];
          requires = '[
                   ezjsonm
                   ocplib-endian
                   uri
          ];
          }
   );


OCaml.library("ocplib-json-typed-bson",
        ocaml + {
          files = [
             ojt_dir + "lib_json_typed_bson/json_repr_bson.ml";
          ];
          requires = '[
                   ocplib-json-typed
                   ocplib-endian
          ];
          }
   );
>>>>>>> 602b52b0
<|MERGE_RESOLUTION|>--- conflicted
+++ resolved
@@ -28,9 +28,6 @@
 default_for_javascript = false;
 
 try { for_javascript = for_javascript; }
-<<<<<<< HEAD
-  catch("unknown-variable",x){ for_javascript = default_for_javascript; }
-=======
   catch("unknown-variable",x){ for_javascript = default_for_javascript; }
 
 ojt_dir = "tezos/vendors/ocplib-json-typed/";
@@ -63,4 +60,3 @@
           ];
           }
    );
->>>>>>> 602b52b0
