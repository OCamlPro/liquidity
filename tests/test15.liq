--- conflicted
+++ resolved
@@ -1,9 +1,5 @@
 
-<<<<<<< HEAD
-[%%version 0.14]
-=======
 [%%version 0.3]
->>>>>>> 602b52b0
 
 type point = { x : string; y : bool; z : int }
 type vector = { orig : point; dest : point }
