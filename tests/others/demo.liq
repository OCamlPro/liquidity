--- conflicted
+++ resolved
@@ -1,8 +1,4 @@
-<<<<<<< HEAD
-[%%version 0.14]
-=======
 [%%version 0.3]
->>>>>>> 602b52b0
 
 let%init storage (myname : string) =
   Map.add myname 0 (Map ["ocaml", 0; "pro", 0])
