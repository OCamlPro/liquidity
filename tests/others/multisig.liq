--- conflicted
+++ resolved
@@ -1,8 +1,4 @@
-<<<<<<< HEAD
-[%%version 0.14]
-=======
 [%%version 0.35]
->>>>>>> 602b52b0
 
 (* A proposition of transfer to a destination, the address of (unit, unit)
    contract *)
@@ -30,28 +26,16 @@
                                            executed *)
 }
 
-<<<<<<< HEAD
-let%init storage (owners : key_hash set) (min_agree : nat) =
-  let owners =
-    Set.add (Contract.manager (Source : (unit, unit) contract)) owners in
-  let owners_length = Set.size owners in
-  if min_agree > owners_length then Current.fail ();
-=======
 let%init storage (owners : address set) (min_agree : nat) =
   let owners = Set.add (Current.source ()) owners in
   let owners_length = Set.size owners in
   if min_agree > owners_length then
     Current.failwith "Number of owners must be greater or equal to quorum";
->>>>>>> 602b52b0
   {
     owners;
     owners_length;
     min_agree;
-<<<<<<< HEAD
-    actions = (Map : (key_hash, proposition) map);
-=======
     actions = (Map : (address, proposition) map);
->>>>>>> 602b52b0
   }
 
 (* fails if the proposition is not a valid one *)
