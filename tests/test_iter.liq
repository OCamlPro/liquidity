(* Iter *)

<<<<<<< HEAD
[%%version 0.14]
=======
[%%version 0.3]
>>>>>>> 602b52b0

let%entry main
    (parameter : int list)
    (storage : unit) =

  List.iter (fun x ->
      if x < 0 then Current.failwith ();
    ) parameter;

  let f (x:int) = if x < 0 then Current.failwith () in
  List.iter f  parameter;

  ( ([] : operation list), storage )<|MERGE_RESOLUTION|>--- conflicted
+++ resolved
@@ -1,10 +1,6 @@
 (* Iter *)
 
-<<<<<<< HEAD
-[%%version 0.14]
-=======
 [%%version 0.3]
->>>>>>> 602b52b0
 
 let%entry main
     (parameter : int list)
