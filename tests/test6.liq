--- conflicted
+++ resolved
@@ -1,9 +1,5 @@
 
-<<<<<<< HEAD
-[%%version 0.14]
-=======
 [%%version 0.3]
->>>>>>> 602b52b0
 
 type storage =  string * (* 0: S *)
                 timestamp * (* 1: T *)
