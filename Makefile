
all: build

clone-tezos:
	git clone -b betanet https://gitlab.com/tezos/tezos.git # clone with https

build: _obuild
	ocp-build build

install: _obuild
	ocp-build install

_obuild: Makefile
	ocp-build init

clean-tests:
	$(MAKE) -C tests clean

clean-sources:
	rm -f tools/*/*~ libs/*/*~

clean: _obuild clean-tests clean-sources
	ocp-build clean

distclean: clean
	rm -rf _obuild

# All of these tests must be run with with_tezos=true

<<<<<<< HEAD
NTESTS=34
=======
NTESTS=41
>>>>>>> 602b52b0
NREVTESTS=7
SIMPLE_TESTS= `seq -f 'test%.0f' 0 $(NTESTS)`
MORE_TESTS=test_ifcons test_if test_loop test_option test_transfer test_left \
  test_extfun test_left_constr test_closure test_closure2 test_closure3 \
  test_map test_rev test_reduce_closure test_map_closure test_mapreduce_closure \
  test_mapmap_closure test_setreduce_closure test_left_match \
  test_fold test_iter test_big_map test_map_fold_closure test_inline
OTHER_TESTS=others/broker others/demo others/auction others/multisig
REV_TESTS=`seq -f  'test%.0f' 0 $(NREVTESTS)`

NEW_TEZOS_TESTS= fail weather_insurance
FAILING_TEZOS_TESTS= originator
TEZOS_TESTS=accounts add1_list add1 add_delta_timestamp add_timestamp_delta after_strategy always and append assert_cmpeq assert_cmpge assert_cmpgt assert_cmple assert_cmplt assert_cmpneq assert_eq assert_ge assert_gt assert_le assert_lt assert_neq assert at_least auction bad_lockup balance big_map_get_add big_map_mem big_map_union build_list cadr_annotation check_signature compare concat_list concat conditionals cons_twice contains_all cps_fact create_account create_add1_lists create_contract data_publisher default_account diff_timestamps dispatch empty_map empty exec_concat fail_amount fail faucet first forward get_map_value hardlimit hash_consistency_checker hash_key hash_string id if_some if infinite_loop insertion_sort int_publisher king_of_tez list_id_map list_id list_iter2 list_iter list_map_block list_of_transactions lockup macro_annotations map_caddaadr map_car map_id map_iter map_size max_in_list min noop not originator or packunpack pair_id pair_macro parameterized_multisig queue reduce_map reentrancy replay reservoir ret_int reveal_signed_preimage reverse_loop reverse scrutable_reservoir self set_caddaadr set_car set_cdr set_id set_iter set_member set_size spawn_identities steps_to_quota store_input store_now str_id subset sub_timestamp_delta swap_left_right take_my_money tez_add_sub transfer_amount transfer_to unpair_macro vote_for_delegate weather_insurance xor

EXIT_ON_ERROR= || exit 2
#EXIT_ON_ERROR= || echo Test $$i failed
tests: build
	for i in $(SIMPLE_TESTS) \
		$(MORE_TESTS) $(OTHER_TESTS); do \
		./check.sh $$i $(EXIT_ON_ERROR); \
	done

tests-mini: build
	for i in $(SIMPLE_TESTS) \
		$(MORE_TESTS) $(OTHER_TESTS); do \
		./check-mini.sh $$i $(EXIT_ON_ERROR); \
	done

rev-tests: build
	for i in $(REV_TESTS); do \
		./check-rev.sh tests/reverse $$i $(EXIT_ON_ERROR); \
	done
	for i in $(TEZOS_TESTS); do \
		./check-rev.sh tezos/src/bin_client/test/contracts/ $$i $(EXIT_ON_ERROR); \
	done

<|MERGE_RESOLUTION|>--- conflicted
+++ resolved
@@ -27,11 +27,7 @@
 
 # All of these tests must be run with with_tezos=true
 
-<<<<<<< HEAD
-NTESTS=34
-=======
 NTESTS=41
->>>>>>> 602b52b0
 NREVTESTS=7
 SIMPLE_TESTS= `seq -f 'test%.0f' 0 $(NTESTS)`
 MORE_TESTS=test_ifcons test_if test_loop test_option test_transfer test_left \
